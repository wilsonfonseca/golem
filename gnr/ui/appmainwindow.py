--- conflicted
+++ resolved
@@ -1,74 +1,67 @@
-from os import path
-
-from PyQt4.QtGui import QPixmap, QFrame
-
-from golem.core.common import get_golem_path
-
-from gen.ui_AppMainWindow import Ui_MainWindow
-from mainwindow import MainWindow
-
-
-class AppMainWindow(object):
-
-    def __init__(self):
-        self.window = MainWindow()
-        self.ui = Ui_MainWindow()
-
-        self.ui.setupUi(self.window)
-        self.ui.previewLabel.setFrameStyle(QFrame.NoFrame)
-        self.ui.previewLabel.setPixmap(QPixmap(path.join(get_golem_path(), "gnr", "ui", "nopreview.png")))
-
-        self.__new_task_buttons = [
-                self.ui.showAdvanceNewTaskButton,
-                self.ui.addResourceButton,
-                self.ui.saveButton,
-                self.ui.loadButton,
-                self.ui.taskTypeComboBox,
-            ]
-        self.__recount_buttons = [
-                self.ui.recountBlenderButton,
-                self.ui.recountButton,
-                self.ui.recountLuxButton,
-                self.ui.settingsOkButton,
-                self.ui.settingsCancelButton,
-            ]
-        self.__style_sheet = "color: black"
-
-    def show(self):
-        self.window.show()
-
-    def setEnabled(self, tab_name, enable):
-        """
-        Enable or disable buttons on the 'New task' or 'Provider' tab
-        :param tab_name: Tab name. Available values: 'new_task' and 'recount'
-        :param enable: enable if True, disable otherwise
-        """
-        if tab_name.lower() == 'new_task':
-<<<<<<< HEAD
-            self.ui.testTaskButton.setEnabled(enable)
-            self.ui.showAdvanceNewTaskButton.setEnabled(enable)
-            self.ui.addResourceButton.setEnabled(enable)
-            self.ui.saveButton.setEnabled(enable)
-            self.ui.loadButton.setEnabled(enable)
-            self.ui.taskTypeComboBox.setEnabled(enable)
-        elif tab_name.lower() == 'settings':
-            self.ui.settingsOkButton.setEnabled(enable)
-            self.ui.settingsCancelButton.setEnabled(enable)
-=======
-            self.__set_enabled(self.__new_task_buttons, enable)
-            if enable and self.__style_sheet is not None:
-                self.ui.startTaskButton.setStyleSheet(self.__style_sheet)
->>>>>>> 3b9aa6d5
-        elif tab_name.lower() == 'recount':
-            self.__set_enabled(self.__recount_buttons, enable)
-
-    def __set_enabled(self, elements, enable):
-        """
-        Enable or disable buttons
-        :param elements: UI elements to be enabled or disabled
-        :param enable: enable if True, disable otherwise
-        """
-        for element in elements:
-            element.setEnabled(enable)
-            if enable and self.__style_sheet is not None:
-                element.setStyleSheet(self.__style_sheet)
+from os import path
+
+from PyQt4.QtGui import QPixmap, QFrame
+
+from golem.core.common import get_golem_path
+
+from gen.ui_AppMainWindow import Ui_MainWindow
+from mainwindow import MainWindow
+
+
+class AppMainWindow(object):
+
+    def __init__(self):
+        self.window = MainWindow()
+        self.ui = Ui_MainWindow()
+
+        self.ui.setupUi(self.window)
+        self.ui.previewLabel.setFrameStyle(QFrame.NoFrame)
+        self.ui.previewLabel.setPixmap(QPixmap(path.join(get_golem_path(), "gnr", "ui", "nopreview.png")))
+
+        self.__new_task_buttons = [
+                self.ui.showAdvanceNewTaskButton,
+                self.ui.addResourceButton,
+                self.ui.saveButton,
+                self.ui.loadButton,
+                self.ui.taskTypeComboBox,
+            ]
+        self.__recount_buttons = [
+                self.ui.recountBlenderButton,
+                self.ui.recountButton,
+                self.ui.recountLuxButton,
+                self.ui.settingsOkButton,
+                self.ui.settingsCancelButton,
+            ]
+        self.__style_sheet = "color: black"
+
+    def show(self):
+        self.window.show()
+
+    def setEnabled(self, tab_name, enable):
+        """
+        Enable or disable buttons on the 'New task' or 'Provider' tab
+        :param tab_name: Tab name. Available values: 'new_task' and 'recount'
+        :param enable: enable if True, disable otherwise
+        """
+        tab_name = tab_name.lower()
+
+        if tab_name == 'new_task':
+            self.__set_enabled(self.__new_task_buttons, enable)
+            if enable and self.__style_sheet is not None:
+                self.ui.startTaskButton.setStyleSheet(self.__style_sheet)
+        elif tab_name == 'settings':
+            self.ui.settingsOkButton.setEnabled(enable)
+            self.ui.settingsCancelButton.setEnabled(enable)
+        elif tab_name == 'recount':
+            self.__set_enabled(self.__recount_buttons, enable)
+
+    def __set_enabled(self, elements, enable):
+        """
+        Enable or disable buttons
+        :param elements: UI elements to be enabled or disabled
+        :param enable: enable if True, disable otherwise
+        """
+        for element in elements:
+            element.setEnabled(enable)
+            if enable and self.__style_sheet is not None:
+                element.setStyleSheet(self.__style_sheet)