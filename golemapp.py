--- conflicted
+++ resolved
@@ -28,12 +28,8 @@
               help="Network address to use for this node")
 @click.option('--rpc-address', '-r', multiple=False,
               callback=OptNode.parse_rpc_address,
-<<<<<<< HEAD
               help="RPC server address to use: <ipv4_addr>:<port> or "
                    "[<ipv6_addr>]:<port>")
-=======
-              help="RPC server address to use: <ipv4_addr>:<port> or [<ipv6_addr>]:<port>")
->>>>>>> 589f10ef
 @click.option('--peer', '-p', multiple=True, callback=OptNode.parse_peer,
               help="Connect with given peer: <ipv4_addr>:<port> or "
                    "[<ipv6_addr>]:<port>")
@@ -54,13 +50,8 @@
 @click.option('--realm', expose_value=False)
 @click.option('--loglevel', expose_value=False)
 @click.option('--title', expose_value=False)
-<<<<<<< HEAD
-def start(gui, payments, datadir, node_address, rpc_address, peer, qt, version,
-          m, geth_port):
-=======
 def start(gui, payments, monitor, datadir, node_address, rpc_address, peer,
-          qt, version, m):
->>>>>>> 589f10ef
+          qt, version, m, geth_port):
     freeze_support()
     delete_reactor()
 
@@ -91,11 +82,8 @@
     # Golem
     elif gui:
         from gui.startapp import start_app
-<<<<<<< HEAD
-        start_app(rendering=True, geth_port=geth_port, **config)
-=======
-        start_app(rendering=True, use_monitor=monitor, **config)
->>>>>>> 589f10ef
+        start_app(rendering=True, use_monitor=monitor, geth_port=geth_port,
+                  **config)
     # Golem headless
     else:
         from golem.core.common import config_logging
@@ -103,11 +91,7 @@
         install_reactor()
 
         node = OptNode(peers=peer, node_address=node_address,
-<<<<<<< HEAD
-                       geth_port=geth_port, **config)
-=======
-		               use_monitor=monitor, **config)
->>>>>>> 589f10ef
+                       use_monitor=monitor, geth_port=geth_port, **config)
         node.run(use_rpc=True)
 
 
