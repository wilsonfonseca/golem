--- conflicted
+++ resolved
@@ -1,9 +1,9 @@
 import os
 import re
-from mock import MagicMock
 
 from PyQt4.QtCore import Qt
 from PyQt4.QtTest import QTest
+from mock import MagicMock
 
 from gnr.application import GNRGui
 from gnr.customizers.configurationdialogcustomizer import ConfigurationDialogCustomizer, logger
@@ -74,12 +74,7 @@
         customizer.gui.ui.minPriceLineEdit.setText(u"XYZ")
         with self.assertLogs(logger, level=1):
             self.__click_ok(customizer)
-<<<<<<< HEAD
-
-        gnrgui.app.quit()
-=======
         gnrgui.app.exit(0)
->>>>>>> 9802f9c9
         gnrgui.app.deleteLater()
 
     def __click_ok(self, customizer):
