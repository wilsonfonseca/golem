import os
from multiprocessing import Queue

from mock import Mock

from gnr.gnrstartapp import load_environments, start_client_process, \
    start_gui_process, GUIApp
from golem.client import Client
from golem.core.common import config_logging
from golem.environments.environment import Environment
from golem.rpc.websockets import WebSocketRPCServerFactory
from golem.tools.testwithreactor import TestDirFixtureWithReactor


class MockService(object):
    def method(self):
        return True


class TestStartAppFunc(TestDirFixtureWithReactor):

    def test_config_logging(self):
        log_name = "golem.test"
        path = os.path.join(self.path, 'subdir1', 'subdir2', log_name)
        config_logging(log_name)
        config_logging(path)

    def test_load_environments(self):
        envs = load_environments()
        for el in envs:
            assert isinstance(el, Environment)
        assert len(envs) > 2

    def test_start_client(self):
        client = Client(datadir=self.path,
                        transaction_system=False,
                        connect_to_known_hosts=False,
                        use_docker_machine_manager=False)

        try:
            start_client_process(queue=Mock(),
                                 client=client,
                                 start_ranking=False)
        except Exception as exc:
            self.fail("Failed to start client process: {}".format(exc))
        finally:
            client.quit()

    def test_start_gui(self):
        queue = Queue()
        rpc_server = WebSocketRPCServerFactory()
        rpc_server.local_host = '127.0.0.1'

        mock_service_info = rpc_server.add_service(MockService())
        queue.put(mock_service_info)

        gui_app = GUIApp(rendering=True)
        gui_app.listen = Mock()
        reactor = self._get_reactor()

<<<<<<< HEAD
        start_gui_process(queue, None,
=======
        start_gui_process(queue, self.path,
>>>>>>> 28b818bb
                          gui_app=gui_app,
                          reactor=reactor)<|MERGE_RESOLUTION|>--- conflicted
+++ resolved
@@ -58,10 +58,6 @@
         gui_app.listen = Mock()
         reactor = self._get_reactor()
 
-<<<<<<< HEAD
-        start_gui_process(queue, None,
-=======
         start_gui_process(queue, self.path,
->>>>>>> 28b818bb
                           gui_app=gui_app,
                           reactor=reactor)