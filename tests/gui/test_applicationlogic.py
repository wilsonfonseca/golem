--- conflicted
+++ resolved
@@ -254,31 +254,6 @@
         LogTestCase.tearDown(self)
         DatabaseFixture.tearDown(self)
 
-<<<<<<< HEAD
-=======
-    def test_change_description(self):
-        logic = GuiApplicationLogic()
-        logic.customizer = Mock()
-
-        rpc_session = MockRPCSession(self.client, CORE_METHOD_MAP)
-        rpc_client = rpc.session.Client(rpc_session, CORE_METHOD_MAP)
-
-        description = "New description"
-
-        logic.client = rpc_client
-        logic.change_description(description)
-        self.assertEqual(self.client.get_description(), description)
-
-        p = logic.get_task_presets("Blender")
-        assert p.result == {}
-        logic.save_task_preset("NewPreset", "Blender", "Some data")
-        p = logic.get_task_presets("Blender")
-        assert p.result == {'NewPreset': "Some data"}
-        logic.delete_task_preset("Blender", "NewPreset")
-        p = logic.get_task_presets("Blender")
-        assert p.result == {}
-
->>>>>>> 438de66e
     def test_change_config(self):
         logic = GuiApplicationLogic()
         logic.customizer = Mock()
