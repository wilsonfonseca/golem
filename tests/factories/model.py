--- conflicted
+++ resolved
@@ -1,16 +1,11 @@
 import factory
 
-<<<<<<< HEAD
-from golem_messages.factories.datastructures import p2p
-from golem_messages.factories.helpers import random_eth_pub_key
-=======
 from golem_messages.factories.datastructures import p2p as p2p_factory
 from golem_messages.factories.helpers import (
     random_eth_address,
     random_eth_pub_key,
 )
 
->>>>>>> 8397dccf
 from golem import model
 
 
@@ -18,15 +13,8 @@
     class Meta:
         model = model.CachedNode
 
-<<<<<<< HEAD
-    sender_node = factory.LazyFunction(lambda: random_eth_pub_key())
-    payer_address = '0x' + 40 * '3'
-    subtask = factory.Faker('uuid4')
-    value = factory.Faker('random_int', min=1, max=10 << 20)
-=======
     node = factory.LazyAttribute(lambda o: o.node_field.key)
     node_field = factory.SubFactory(p2p_factory.Node)
->>>>>>> 8397dccf
 
 
 class WalletOperation(factory.Factory):
