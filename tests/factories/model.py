--- conflicted
+++ resolved
@@ -1,13 +1,6 @@
-<<<<<<< HEAD
 import factory
-=======
-from factory import (
-    Factory,
-    Faker,
-    fuzzy,
-    SubFactory,
-)
->>>>>>> e5ffc3c4
+
+from golem_messages.factories.datastructures import p2p as p2p_factory
 
 from golem import model
 
@@ -22,53 +15,35 @@
     value = factory.Faker('random_int', min=1, max=10 << 20)
 
 
-<<<<<<< HEAD
-class PaymentDetails(factory.Factory):
-=======
-class WalletOperation(Factory):
->>>>>>> e5ffc3c4
-    class Meta:
-        model = model.WalletOperation
-
-<<<<<<< HEAD
-    node_info = factory.SubFactory(p2p.Node)
-    fee = factory.Faker('pyint')
-
-
-class Payment(factory.Factory):
-    class Meta:
-        model = model.Payment
-
-    subtask = factory.Faker('uuid4')
-    payee = factory.Faker('binary', length=20)
-    value = factory.Faker('pyint')
-    details = factory.SubFactory(PaymentDetails)
-
-
 class CachedNode(factory.Factory):
     class Meta:
         model = model.CachedNode
 
     node = factory.LazyAttribute(lambda o: o.node_field.key)
-    node_field = factory.SubFactory(p2p.Node)
-=======
-    direction = fuzzy.FuzzyChoice(model.WalletOperation.DIRECTION)
-    operation_type = fuzzy.FuzzyChoice(model.WalletOperation.TYPE)
+    node_field = factory.SubFactory(p2p_factory.Node)
+
+
+class WalletOperation(factory.Factory):
+    class Meta:
+        model = model.WalletOperation
+
+    direction = factory.fuzzy.FuzzyChoice(model.WalletOperation.DIRECTION)
+    operation_type = factory.fuzzy.FuzzyChoice(model.WalletOperation.TYPE)
     sender_address = '0x' + 40 * '3'
     recipient_address = '0x' + 40 * '4'
-    amount = fuzzy.FuzzyInteger(1, 10 << 20)
-    currency = fuzzy.FuzzyChoice(model.WalletOperation.CURRENCY)
+    amount = factory.fuzzy.FuzzyInteger(1, 10 << 20)
+    currency = factory.fuzzy.FuzzyChoice(model.WalletOperation.CURRENCY)
 
-class TaskPayment(Factory):
+
+class TaskPayment(factory.Factory):
     class Meta:
         model = model.TaskPayment
 
-    wallet_operation = SubFactory(
+    wallet_operation = factory.SubFactory(
         WalletOperation,
         status=model.WalletOperation.STATUS.awaiting,
     )
     node = '0xadbeef' + 'deadbeef' * 15
-    task = Faker('uuid4')
-    subtask = Faker('uuid4')
-    expected_amount = fuzzy.FuzzyInteger(1, 10 << 20)
->>>>>>> e5ffc3c4
+    task = factory.Faker('uuid4')
+    subtask = factory.Faker('uuid4')
+    expected_amount = factory.fuzzy.FuzzyInteger(1, 10 << 20)