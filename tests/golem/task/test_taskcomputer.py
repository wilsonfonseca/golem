import os
import random
from threading import Lock
import time
import unittest.mock as mock
import uuid

from golem_messages.message import ComputeTaskDef

from golem.client import ClientTaskComputerEventListener
from golem.clientconfigdescriptor import ClientConfigDescriptor
from golem.core.common import timeout_to_deadline
from golem.core.deferred import sync_wait
from golem.network.p2p.node import Node as P2PNode
from golem.task.taskcomputer import TaskComputer, PyTaskThread, logger
from golem.testutils import DatabaseFixture
from golem.tools.ci import ci_skip
from golem.tools.assertlogs import LogTestCase
from golem.tools.os_info import OSInfo


@ci_skip
class TestTaskComputer(DatabaseFixture, LogTestCase):

    def setUp(self):
        super(TestTaskComputer, self).setUp()
        task_server = mock.MagicMock()
        task_server.benchmark_manager.benchmarks_needed.return_value = False
        task_server.get_task_computer_root.return_value = self.path
        task_server.config_desc = ClientConfigDescriptor()

        self.task_server = task_server

    def test_init(self):
        task_server = self.task_server
        tc = TaskComputer(task_server, use_docker_manager=False)
        self.assertIsInstance(tc, TaskComputer)

    def test_run(self):
        task_server = self.task_server
        task_server.config_desc.task_request_interval = 0.5
        task_server.config_desc.accept_tasks = True
        task_server.get_task_computer_root.return_value = self.path
        tc = TaskComputer(task_server, use_docker_manager=False)
        self.assertIsNone(tc.counting_thread)
        tc.last_task_request = 0
        tc.run()
        task_server.request_task.assert_called_with()
        task_server.request_task = mock.MagicMock()
        task_server.config_desc.accept_tasks = False
        tc2 = TaskComputer(task_server, use_docker_manager=False)
        tc2.counting_thread = None
        tc2.last_task_request = 0

        tc2.run()
        task_server.request_task.assert_not_called()

        tc2.runnable = True
        tc2.compute_tasks = True

        tc2.last_task_request = 0
        tc2.counting_thread = None

        tc2.run()

        assert task_server.request_task.called

        task_server.request_task.called = False

        tc2.last_checking = 10 ** 10

        tc2.run()
        tc2.session_timeout()

    def test_resource_failure(self):
        task_server = self.task_server

        tc = TaskComputer(task_server, use_docker_manager=False)

        task_id = 'xyz'
        subtask_id = 'xxyyzz'

        tc.task_resource_failure(task_id, 'reason')
        assert not task_server.send_task_failed.called

        tc.assigned_subtask = ComputeTaskDef(
            task_id=task_id,
            subtask_id=subtask_id,
        )

        tc.task_resource_failure(task_id, 'reason')
        assert task_server.send_task_failed.called

    def test_computation(self):
        p2p_node = P2PNode()
        ctd = ComputeTaskDef()
        ctd['task_id'] = "xyz"
        ctd['subtask_id'] = "xxyyzz"
        ctd['src_code'] = \
            "cnt=0\n" \
            "for i in range(10000):\n" \
            "\tcnt += 1\n" \
            "output={'data': cnt, 'result_type': 0}"
        ctd['extra_data'] = {}
        ctd['short_description'] = "add cnt"
        ctd['deadline'] = timeout_to_deadline(10)

        task_server = self.task_server
        task_server.task_keeper.task_headers = {
            ctd['subtask_id']: mock.Mock(
                subtask_timeout=5,
                deadline=timeout_to_deadline(5)
            ),
            ctd['task_id']: mock.Mock(
                subtask_timeout=5,
                deadline=timeout_to_deadline(20)
            )
        }

        mock_finished = mock.Mock()
        tc = TaskComputer(task_server, use_docker_manager=False,
                          finished_cb=mock_finished)

        self.assertEqual(tc.assigned_subtask, None)
        tc.task_given(ctd)
        self.assertEqual(tc.assigned_subtask, ctd)
        self.assertLessEqual(tc.assigned_subtask['deadline'],
                             timeout_to_deadline(10))
        tc.task_server.request_resource.assert_called_with(
            "xyz", "xxyyzz")

        assert tc.task_resource_collected("xyz")
        tc.task_server.unpack_delta.assert_called_with(
            tc.dir_manager.get_task_resource_dir("xyz"), None, "xyz")
        assert tc.counting_thread is None
        assert tc.assigned_subtask is None
        task_server.send_task_failed.assert_called_with(
            "xxyyzz", "xyz", "Host direct task not supported")

        tc.support_direct_computation = True
        tc.task_given(ctd)
        assert tc.task_resource_collected("xyz")
        assert tc.counting_thread is not None
        self.assertGreater(tc.counting_thread.time_to_compute, 9)
        self.assertLessEqual(tc.counting_thread.time_to_compute, 10)
        mock_finished.assert_called_once_with()
        mock_finished.reset_mock()
        self.__wait_for_tasks(tc)

        prev_task_failed_count = task_server.send_task_failed.call_count
        self.assertIsNone(tc.counting_thread)
        self.assertIsNone(tc.assigned_subtask)
        assert task_server.send_task_failed.call_count == prev_task_failed_count
        self.assertTrue(task_server.send_results.called)
        args = task_server.send_results.call_args[0]
        self.assertEqual(args[0], "xxyyzz")
        self.assertEqual(args[1], "xyz")
        self.assertEqual(args[2]["data"], 10000)
        mock_finished.assert_called_once_with()
        mock_finished.reset_mock()

        ctd['subtask_id'] = "aabbcc"
        ctd['src_code'] = "raise Exception('some exception')"
        ctd['deadline'] = timeout_to_deadline(5)
        tc.task_given(ctd)
        self.assertEqual(tc.assigned_subtask, ctd)
        self.assertLessEqual(tc.assigned_subtask['deadline'],
                             timeout_to_deadline(5))
        tc.task_server.request_resource.assert_called_with(
            "xyz", "aabbcc")
        self.assertTrue(tc.task_resource_collected("xyz"))
        self.__wait_for_tasks(tc)

        self.assertIsNone(tc.counting_thread)
        self.assertIsNone(tc.assigned_subtask)
        task_server.send_task_failed.assert_called_with(
            "aabbcc", "xyz", 'some exception')
        mock_finished.assert_called_once_with()
        mock_finished.reset_mock()

        ctd['subtask_id'] = "aabbcc2"
        ctd['src_code'] = "print('Hello world')"
        ctd['deadline'] = timeout_to_deadline(5)
        tc.task_given(ctd)
        self.assertTrue(tc.task_resource_collected("xyz"))
        self.__wait_for_tasks(tc)

        task_server.send_task_failed.assert_called_with(
            "aabbcc2", "xyz", "Wrong result format")
        mock_finished.assert_called_once_with()
        mock_finished.reset_mock()

        task_server.task_keeper.task_headers["xyz"].deadline = \
            timeout_to_deadline(20)
        ctd['subtask_id'] = "aabbcc3"
        ctd['src_code'] = "output={'data': 0, 'result_type': 0}"
        ctd['deadline'] = timeout_to_deadline(40)
        tc.task_given(ctd)
        self.assertTrue(tc.task_resource_collected("xyz"))
        self.assertIsNotNone(tc.counting_thread)
        self.assertGreater(tc.counting_thread.time_to_compute, 10)
        self.assertLessEqual(tc.counting_thread.time_to_compute, 20)
        self.__wait_for_tasks(tc)

        ctd['subtask_id'] = "xxyyzz2"
        ctd['deadline'] = timeout_to_deadline(1)
        tc.task_given(ctd)
        self.assertTrue(tc.task_resource_collected("xyz"))
        mock_finished.assert_called_once_with()
        mock_finished.reset_mock()
        tt = tc.counting_thread
        tc.task_computed(tc.counting_thread)
        self.assertIsNone(tc.counting_thread)
        mock_finished.assert_called_once_with()
        mock_finished.reset_mock()
        task_server.send_task_failed.assert_called_with(
            "xxyyzz2", "xyz", "Wrong result format")
        tt.end_comp()
        time.sleep(0.5)
        if tt.is_alive():
            tt.join(timeout=5)

<<<<<<< HEAD
    def test_host_state(self):
        task_server = self.task_server
        tc = TaskComputer(task_server, use_docker_manager=False)
        self.assertEqual(tc.get_host_state(), "Idle")
        tc.counting_thread = mock.Mock()
        self.assertEqual(tc.get_host_state(), "Computing")

=======
>>>>>>> ccde8412
    def test_change_config(self):
        task_server = self.task_server

        tc = TaskComputer(task_server, use_docker_manager=False)
        tc.docker_manager = mock.Mock()

        tc.use_docker_manager = False
        tc.change_config(mock.Mock(), in_background=False)
        assert not tc.docker_manager.update_config.called

        tc.use_docker_manager = True
        tc.docker_manager.update_config = lambda x, y, z: x()

        tc.counting_task = True
        tc.change_config(mock.Mock(), in_background=False)

        tc.docker_manager.update_config = lambda x, y, z: y(False)

        tc.counting_task = None
        tc.change_config(mock.Mock(), in_background=False)

    def test_event_listeners(self):
        client = mock.Mock()
        task_server = self.task_server

        tc = TaskComputer(task_server, use_docker_manager=False)

        tc.lock_config(True)
        tc.lock_config(False)

        listener = ClientTaskComputerEventListener(client)
        tc.register_listener(listener)

        tc.lock_config(True)
        client.lock_config.assert_called_with(True)

        tc.lock_config(False)
        client.lock_config.assert_called_with(False)

    @mock.patch('golem.task.taskthread.TaskThread.start')
    def test_compute_task(self, start):

        task_id = str(uuid.uuid4())
        subtask_id = str(uuid.uuid4())
        task_computer = mock.Mock()
        compute_task = TaskComputer._TaskComputer__compute_task

        resource_manager = task_computer.resource_manager
        resource_manager.get_resource_dir.return_value = self.tempdir + '_res'
        resource_manager.get_temporary_dir.return_value = self.tempdir + '_tmp'

        task_computer.lock = Lock()
        task_computer.dir_lock = Lock()

        task_computer.assigned_subtask = ComputeTaskDef(
            task_id=task_id,
            subtask_id=subtask_id,
        )
        task_computer.task_server.task_keeper.task_headers = {
            task_id: None
        }

        args = (task_computer, subtask_id)
        kwargs = dict(
            docker_images=[],
            src_code='print("test")',
            extra_data=mock.Mock(),
            subtask_deadline=time.time() + 3600
        )

        compute_task(*args, **kwargs)
        assert task_computer.session_closed.called
        assert not start.called

        header = mock.Mock(deadline=time.time() + 3600)
        task_computer.task_server.task_keeper.task_headers[task_id] = header
        task_computer.session_closed.reset_mock()

        compute_task(*args, **kwargs)
        assert not task_computer.session_closed.called
        assert start.called

    @staticmethod
    def __wait_for_tasks(tc):
        if tc.counting_thread is not None:
            tc.counting_thread.join()
        else:
            print('counting thread is None')

    def test_request_rejected(self):
        task_server = self.task_server
        tc = TaskComputer(task_server, use_docker_manager=False)
        with self.assertLogs(logger, level="INFO"):
            tc.task_request_rejected("xyz", "my rejection reason")


@ci_skip
class TestTaskThread(DatabaseFixture):
    def test_thread(self):
        ts = mock.MagicMock()
        ts.config_desc = ClientConfigDescriptor()
        ts.benchmark_manager.benchmarks_needed.return_value = False

        tc = TaskComputer(ts, use_docker_manager=False)

        tt = self._new_task_thread(tc)
        sync_wait(tt.start())

        self.assertGreater(tt.end_time - tt.start_time, 0)
        self.assertLess(tt.end_time - tt.start_time, 20)

    def test_fail(self):
        first_error = Exception("First error message")
        second_error = Exception("Second error message")

        tt = self._new_task_thread(mock.Mock())
        tt._fail(first_error)

        assert tt.error is True
        assert tt.done is True
        assert tt.error_msg == str(first_error)

        tt._fail(second_error)
        assert tt.error is True
        assert tt.done is True
        assert tt.error_msg == str(first_error)

    def _new_task_thread(self, task_computer):
        files = self.additional_dir_content([0, [1], [1], [1], [1]])
        src_code = """
                   cnt = 0
                   for i in range(1000000):
                       cnt += 1
                   output = cnt
                   """

        return PyTaskThread(subtask_id="xxyyzz",
                            src_code=src_code,
                            extra_data={},
                            res_path=os.path.dirname(files[0]),
                            tmp_path=os.path.dirname(files[1]),
                            timeout=20)


class TestTaskMonitor(DatabaseFixture):
    def test_task_computed(self):
        """golem.monitor signal"""
        from golem.monitor.model.nodemetadatamodel import NodeMetadataModel
        from golem.monitor.monitor import SystemMonitor
        from golem.monitorconfig import MONITOR_CONFIG
        #  hold reference to avoid GC of monitor
        client_mock = mock.MagicMock()
        client_mock.cliid = 'CLIID'
        client_mock.sessid = 'SESSID'
        client_mock.config_desc = ClientConfigDescriptor()
        os_info = OSInfo(
            'linux',
            'Linux',
            '1',
            '1.2.3'
        )
        monitor = SystemMonitor(  # noqa pylint: disable=unused-variable
            NodeMetadataModel(client_mock, os_info, "3.1337"),
            MONITOR_CONFIG)
        task_server = mock.MagicMock()
        task_server.config_desc = ClientConfigDescriptor()
        task_server.benchmark_manager.benchmarks_needed.return_value = False

        task = TaskComputer(task_server, use_docker_manager=False)

        task_thread = mock.MagicMock()
        task_thread.start_time = time.time()
        duration = random.randint(1, 100)
        task_thread.end_time = task_thread.start_time + duration

        def prepare():
            subtask = mock.MagicMock()
            subtask_id = random.randint(3000, 4000)
            subtask['subtask_id'] = subtask_id
            task_server\
                .task_keeper.task_headers[subtask_id].subtask_timeout = duration

            task.assigned_subtask = subtask
            task_thread.subtask_id = subtask_id

        def check(expected):
            with mock.patch('golem.monitor.monitor.SenderThread.send') \
                    as mock_send:
                task.task_computed(task_thread)
                self.assertEqual(mock_send.call_count, 1)
                result = mock_send.call_args[0][0].dict_repr()
                for key in ('cliid', 'sessid', 'timestamp'):
                    del result[key]
                expected_d = {
                    'type': 'ComputationTime',
                    'success': expected,
                    'value': duration,
                }
                self.assertEqual(expected_d, result)

        # error case
        prepare()
        task_thread.error = True
        check(False)

        # success case
        prepare()
        task_thread.error = False
        task_thread.error_msg = None
        task_thread.result = {'data': 'oh senora!!!'}
        check(True)

        # default case (error)
        prepare()
        task_thread.result = None
        check(False)<|MERGE_RESOLUTION|>--- conflicted
+++ resolved
@@ -220,7 +220,6 @@
         if tt.is_alive():
             tt.join(timeout=5)
 
-<<<<<<< HEAD
     def test_host_state(self):
         task_server = self.task_server
         tc = TaskComputer(task_server, use_docker_manager=False)
@@ -228,8 +227,6 @@
         tc.counting_thread = mock.Mock()
         self.assertEqual(tc.get_host_state(), "Computing")
 
-=======
->>>>>>> ccde8412
     def test_change_config(self):
         task_server = self.task_server
 
