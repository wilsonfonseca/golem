# pylint: disable=too-many-lines, protected-access
import calendar
import datetime
import os
import pathlib
import pickle
import random
import time
import typing
import uuid
from unittest import TestCase
from unittest.mock import patch, ANY, Mock, MagicMock

import faker
from golem_messages import factories as msg_factories
from golem_messages import idgenerator
from golem_messages import message
from golem_messages import cryptography
from golem_messages.factories.datastructures import p2p as dt_p2p_factory
from golem_messages.factories.datastructures import tasks as dt_tasks_factory
from golem_messages.utils import encode_hex
from pydispatch import dispatcher

import twisted.internet.address
from twisted.internet.defer import Deferred

import golem
from golem import model, testutils
from golem.config.active import EthereumConfig
from golem.core import deferred as core_deferred
from golem.core import variables
from golem.core.common import timeout_to_deadline
from golem.core.keysauth import KeysAuth
from golem.docker.environment import DockerEnvironment
from golem.docker.image import DockerImage
from golem.marketplace import RequestorBrassMarketStrategy
from golem.network.hyperdrive import client as hyperdrive_client
from golem.network import history
from golem.network.hyperdrive.client import HyperdriveClientOptions
from golem.resource.base.resourceserver import BaseResourceServer
from golem.resource.dirmanager import DirManager
from golem.resource.hyperdrive.resourcesmanager import HyperdriveResourceManager
from golem.task import taskserver
from golem.task import taskstate
from golem.task.result.resultpackage import ZipPackager
from golem.task.taskkeeper import CompTaskKeeper
from golem.task.tasksession import TaskSession, logger, get_task_message
from golem.tools.testwithreactor import TestDirFixtureWithReactor
from golem.tools.assertlogs import LogTestCase

from tests.factories import hyperdrive


fake = faker.Faker()


def _fake_get_efficacy():
    class A:
        def __init__(self):
            self.vector = (.0, .0, .0, .0)
    return A()


def fill_slots(msg):
    for slot in msg.__slots__:
        if hasattr(msg, slot):
            continue
        setattr(msg, slot, None)


class DockerEnvironmentMock(DockerEnvironment):
    DOCKER_IMAGE = ""
    DOCKER_TAG = ""
    ENV_ID = ""
    SHORT_DESCRIPTION = ""


class TestTaskSessionPep8(testutils.PEP8MixIn, TestCase):
    PEP8_FILES = [
        'golem/task/tasksession.py',
        'tests/golem/task/test_tasksession.py',
    ]


class ConcentMessageMixin():
    def assert_concent_cancel(self, mock_call, subtask_id, message_class_name):
        self.assertEqual(mock_call[0], subtask_id)
        self.assertEqual(mock_call[1], message_class_name)

    def assert_concent_submit(self, mock_call, subtask_id, message_class):
        self.assertEqual(mock_call[0], subtask_id)
        self.assertIsInstance(mock_call[1], message_class)


# pylint:disable=no-member,too-many-instance-attributes
@patch('golem.ranking.manager.database_manager.get_provider_efficiency',
       Mock(return_value=0.0))
@patch('golem.ranking.manager.database_manager.get_provider_efficacy',
       Mock(return_value=_fake_get_efficacy()))
class TaskSessionTaskToComputeTest(TestDirFixtureWithReactor):
    def setUp(self):
        super().setUp()
        self.maxDiff = None
        self.requestor_keys = cryptography.ECCx(None)
        self.requestor_key = encode_hex(self.requestor_keys.raw_pubkey)
        self.provider_keys = cryptography.ECCx(None)
        self.provider_key = encode_hex(self.provider_keys.raw_pubkey)

        self.task_manager = Mock(tasks_states={}, tasks={})
        self.task_manager.task_finished.return_value = False
        server = Mock(task_manager=self.task_manager)
        server.client.task_server = server
        server.get_key_id = lambda: self.provider_key
        server.get_share_options.return_value = None
        self.conn = Mock(server=server)
        self.use_concent = True
        self.task_id = uuid.uuid4().hex
        self.node_name = 'ABC'
        dir_manager = DirManager(self.path)
        # noqa pylint: disable=unexpected-keyword-arg
        resource_manager = HyperdriveResourceManager(
            dir_manager=dir_manager,
            **hyperdrive.hyperdrive_client_kwargs()
        )

        server.client.resource_server = BaseResourceServer(
            resource_manager=resource_manager,
            client=server.client
        )
        server.requested_task_manager = Mock()
        server.requested_task_manager.task_exists.return_value = False
        self.ethereum_config = EthereumConfig()
        self.conn.server.client.transaction_system.deposit_contract_address = \
            EthereumConfig().deposit_contract_address

    def _get_task_session(self):
        ts = TaskSession(self.conn)
        ts._is_peer_blocked = Mock(return_value=False)
        ts.verified = True
        ts.concent_service.enabled = self.use_concent
        ts.key_id = 'requestor key id'
        return ts

    def _get_requestor_tasksession(self, accept_provider=True):
        ts = self._get_task_session()
        ts.key_id = "provider key id"
        ts.can_be_not_encrypted.append(message.tasks.WantToComputeTask)
        ts.task_server.should_accept_provider.return_value = accept_provider
        ts.task_server.config_desc.max_price = 100
        ts.task_server.keys_auth._private_key = \
            self.requestor_keys.raw_privkey
        ts.task_server.keys_auth.public_key = self.requestor_keys.raw_pubkey
        ts.conn.send_message.side_effect = lambda msg: msg._fake_sign()
        return ts

    def _get_task_parameters(self):
        return {
            'perf_index': 1030,
            'price': 30,
            'max_resource_size': 3,
            'max_memory_size': 1,
            'task_header': self._get_task_header()
        }

    def _get_wtct(self):
        msg = msg_factories.tasks.WantToComputeTaskFactory(
            concent_enabled=self.use_concent,
            **self._get_task_parameters(),
        )
        msg.sign_message(self.provider_keys.raw_privkey)  # noqa pylint: disable=no-member, no-value-for-parameter
        return msg

    def _fake_add_task(self):
        task_header = self._get_task_header()
        self.task_manager.tasks[self.task_id] = Mock(header=task_header)

    def _get_task_header(self):
        task_header = dt_tasks_factory.TaskHeaderFactory(
            task_id=self.task_id,
            task_owner=dt_p2p_factory.Node(
                key=self.requestor_key,
            ),
            subtask_timeout=1,
            max_price=1,
            deadline=int(time.time() + 3600))
        task_header.sign(self.requestor_keys.raw_privkey)  # noqa pylint: disable=no-value-for-parameter
        return task_header

    def _set_task_state(self):
        task_state = taskstate.TaskState()
        task_state.package_hash = '667'
        task_state.package_size = 42
        self.conn.server.task_manager.tasks_states[self.task_id] = task_state
        return task_state

    @patch('golem.network.history.MessageHistoryService.instance')
    def test_cannot_assign_task_provider_not_accepted(self, *_):
        mt = self._get_wtct()
        ts2 = self._get_requestor_tasksession(accept_provider=False)
        self._fake_add_task()

        ctd = message.tasks.ComputeTaskDef(task_id=mt.task_id)
        self._set_task_state()

        ts2.task_manager.get_next_subtask.return_value = ctd
        ts2.task_manager.should_wait_for_node.return_value = False
        ts2.task_server.should_accept_provider.return_value = False
        ts2.interpret(mt)
        ms = ts2.conn.send_message.call_args[0][0]
        self.assertIsInstance(ms, message.tasks.CannotAssignTask)
        self.assertEqual(ms.task_id, mt.task_id)

    def test_cannot_assign_task_finished(self, *_):
        wtct: message.tasks.WantToComputeTask = self._get_wtct()
        session = self._get_requestor_tasksession()
        self._fake_add_task()
        self._set_task_state()
        self.task_manager.task_finished.return_value = True
        session.interpret(wtct)
        session.conn.send_message.assert_called_once()
        response = session.conn.send_message.call_args[0][0]
        self.assertIsInstance(response, message.tasks.CannotAssignTask)
        self.assertIs(
            response.reason,
            message.tasks.CannotAssignTask.REASON.TaskFinished,
        )

    @patch('golem.network.history.MessageHistoryService.instance')
    def test_cannot_assign_task_wrong_ctd(self, *_):
        mt = self._get_wtct()
        ts2 = self._get_requestor_tasksession()
        self._fake_add_task()

        self._set_task_state()

        ts2.task_manager.should_wait_for_node.return_value = False
        ts2.task_manager.check_next_subtask.return_value = False
        ts2.interpret(mt)
        ts2.task_manager.check_next_subtask.assert_called_once_with(
            mt.task_id,
            mt.price,
        )
        ms = ts2.conn.send_message.call_args[0][0]
        self.assertIsInstance(ms, message.tasks.CannotAssignTask)
        self.assertEqual(ms.task_id, mt.task_id)

    def test_cannot_compute_task_computation_failure(self):
        ts2 = self._get_requestor_tasksession()
        ts2.task_manager.get_node_id_for_subtask.return_value = ts2.key_id
        ts2._react_to_cannot_compute_task(message.tasks.CannotComputeTask(
            reason=message.tasks.CannotComputeTask.REASON.WrongCTD,
            task_to_compute=None,
        ))
        assert ts2.task_manager.task_computation_cancelled.called

    def test_cannot_compute_task_bad_subtask_id(self):
        ts2 = self._get_requestor_tasksession()
        ts2.task_manager.task_computation_failure.called = False
        ts2.task_manager.get_node_id_for_subtask.return_value = "___"
        ts2._react_to_cannot_compute_task(message.tasks.CannotComputeTask(
            reason=message.tasks.CannotComputeTask.REASON.WrongCTD,
            task_to_compute=None,
        ))
        assert not ts2.task_manager.task_computation_failure.called

    def test_cannot_compute_task_cancelled(self):
        ts = self._get_requestor_tasksession()
        msg = msg_factories.tasks.CannotComputeTaskFactory(
            reason=message.tasks.CannotComputeTask.REASON.OfferCancelled,
        )
        ts.task_manager.get_node_id_for_subtask.return_value = ts.key_id
        ts._react_to_cannot_compute_task(msg)
        ts.task_manager.task_computation_cancelled.assert_called_once_with(
            msg.subtask_id,
            msg.reason,
            ANY,
        )

    @patch("golem.task.taskmanager."
           "TaskManager.get_requestor_market_strategy_for_task",
           Mock(return_value=RequestorBrassMarketStrategy))
    def _fake_send_ttc(self):
        wtct = self._get_wtct()
        ts = self._get_requestor_tasksession(accept_provider=True)
        ts.task_server.config_desc.offer_pooling_interval = 0
        options = HyperdriveClientOptions(
            "CLI1", 0.3, options=dict(timeout=10., size=1024))
        ts.task_server.get_share_options.return_value = options
        ts.task_server.get_resources.return_value = \
            self.additional_dir_content([5, [2], [4]])
        self._fake_add_task()

        ctd = msg_factories.tasks.ComputeTaskDefFactory(task_id=wtct.task_id)
        ctd["resources"] = self.additional_dir_content([5, [2], [4]])
        ctd["deadline"] = timeout_to_deadline(120)
        self._set_task_state()

        ts.task_manager.get_next_subtask.return_value = ctd
<<<<<<< HEAD
        ts.task_manager.tasks[self.task_id].REQUESTOR_MARKET_STRATEGY =\
=======
        ts.task_manager.get_requestor_market_strategy_for_task.return_value =\
>>>>>>> a83768b5
            RequestorBrassMarketStrategy
        ts.task_manager.should_wait_for_node.return_value = False
        ts.conn.send_message.side_effect = \
            lambda msg: msg.sign_message(self.requestor_keys.raw_privkey)

        new_path = os.path.join(self.path, "tempzip")
        zp = ZipPackager()
        _, hash_ = zp.create(new_path, ctd["resources"])
        ts.interpret(wtct)
        started = time.time()

        while ts.conn.send_message.call_args is None:
            if time.time() - started > 10:
                self.fail("Test timed out")
            time.sleep(0.1)

        ts.conn.send_message.assert_called_once()
        ttc = ts.conn.send_message.call_args[0][0]
        self.assertIsInstance(ttc, message.tasks.TaskToCompute)
        return ttc, wtct, ctd, hash_, ts

    @patch('golem.network.history.MessageHistoryService.instance')
    def test_request_task(self, *_):
        ttc, wtct, ctd, hash_, ts = self._fake_send_ttc()
        new_path = os.path.join(self.path, "tempzip")
        expected = [
            ['requestor_id', self.requestor_key],
            ['provider_id', ts.key_id],
            ['requestor_public_key', self.requestor_key],
            ['requestor_ethereum_public_key', self.requestor_key],
            ['compute_task_def', ctd],
            ['want_to_compute_task',
             (False, (wtct.header, wtct.sig, wtct.slots()))],
            ['package_hash', 'sha1:' + hash_],
            ['concent_enabled', self.use_concent],
            ['price', 1],
            ['size', os.path.getsize(new_path)],
            ['ethsig', ttc.ethsig],
            ['resources_options', {'client_id': 'CLI1', 'version': 0.3,
                                   'options': dict(timeout=10., size=1024)}],
            ['promissory_note_sig',
             ttc._get_promissory_note(
                 self.ethereum_config.deposit_contract_address
             ).sign(self.requestor_keys.raw_privkey)],
            ['concent_promissory_note_sig',
             ttc._get_concent_promissory_note(
                 self.ethereum_config.deposit_contract_address
             ).sign(self.requestor_keys.raw_privkey)],
        ]
        self.assertCountEqual(ttc.slots(), expected)

    def test_task_to_compute_eth_signature(self):
        ttc, _, __, ___, ____ = self._fake_send_ttc()
        self.assertEqual(ttc.requestor_ethereum_public_key, self.requestor_key)
        self.assertTrue(ttc.verify_ethsig())

    def test_task_to_compute_promissory_notes(self):
        ttc, _, __, ___, ____ = self._fake_send_ttc()
        self.assertTrue(ttc.verify_promissory_note(
            self.ethereum_config.deposit_contract_address
        ))
        self.assertTrue(ttc.verify_concent_promissory_note(
            self.ethereum_config.deposit_contract_address
        ))


# pylint:enable=no-member

@patch("golem.network.nodeskeeper.store")
class TaskSessionTestBase(ConcentMessageMixin, LogTestCase,
                          testutils.TempDirFixture):

    def setUp(self):
        super().setUp()
        random.seed()
        self.conn = Mock()
        self.conn.server.client.transaction_system.deposit_contract_address = \
            EthereumConfig().deposit_contract_address
        self.task_session = TaskSession(self.conn)
        self.task_session.key_id = 'deadbeef'
        self.task_session.task_server.get_share_options.return_value = \
            hyperdrive_client.HyperdriveClientOptions('1', 1.0)
        self.keys = KeysAuth(
            datadir=self.path,
            private_key_name='prv',
            password='',
        )
        self.task_session.task_server.keys_auth = self.keys
        self.task_session.task_server.requested_task_manager = Mock()
        self.task_session.task_server.requested_task_manager.task_exists.\
            return_value = False
        self.task_session.task_server.sessions = {}
        self.task_session.task_manager.task_finished.return_value = False
        self.pubkey = self.keys.public_key
        self.privkey = self.keys._private_key
        self.ethereum_config = EthereumConfig()


class TaskSessionReactToTaskToComputeTest(TaskSessionTestBase):

    def setUp(self):
        super().setUp()
        self.task_session.task_computer.has_assigned_task.return_value = False
        self.task_session.concent_service.enabled = False
        self.task_session.send = Mock(
            side_effect=lambda msg: print(f"send {msg}"))

        self.env = Mock()
        self.env.docker_images = [DockerImage("dockerix/xii", tag="323")]
        self.task_session.task_server.get_environment_by_id.return_value = \
            self.env

        self.header = msg_factories.tasks.TaskHeaderFactory()
        self.header.task_owner.key = self.task_session.key_id
        self.header.task_owner.pub_addr = '10.10.10.10'
        self.header.task_owner.pub_port = 1112
        self.task_session.task_manager.\
            comp_task_keeper.get_task_header.return_value = self.header

        self.reasons = message.tasks.CannotComputeTask.REASON

    @staticmethod
    def ctd(**kwargs):
        return msg_factories.tasks.ComputeTaskDefFactory(
            docker_images=[
                DockerImage("dockerix/xiii", tag="323").to_dict(),
            ],
            **kwargs
        )

    def ttc_prepare_and_react(
            self,
            ctd: typing.Optional[
                typing.Union[
                    message.tasks.ComputeTaskDef, bool
                ]
            ] = False,  # noqa pylint: disable=bad-whitespace
            resource_size=102400,
            **kwargs,
    ):
        if ctd is False:
            ctd = self.ctd()

        ttc = msg_factories.tasks.TaskToComputeFactory(
            compute_task_def=ctd,
            **kwargs,
        )
        ttc.want_to_compute_task.task_header = self.header
        ttc.want_to_compute_task.provider_public_key = encode_hex(
            self.keys.ecc.raw_pubkey)
        ttc.want_to_compute_task.sign_message(self.keys.ecc.raw_privkey)  # noqa pylint: disable=no-member
        ttc._fake_sign()
        self.task_session.task_server.task_keeper.task_headers = {
            ttc.task_id: MagicMock(),
        }
        self.task_session.task_server.task_keeper\
            .task_headers[ttc.task_id].subtasks_count = 10
        self.task_session.task_server.client.transaction_system.\
            get_available_gnt.return_value = ttc.price * 10
        self.task_session.task_server.\
            config_desc.max_resource_size = resource_size
        self.task_session._react_to_task_to_compute(ttc)
        return ttc

    def assertCannotComputeTask(self, reason):
        self.task_session.task_manager.comp_task_keeper\
            .receive_subtask.assert_not_called()
        assert self.conn.close.called
        self.task_session.send.assert_called_once_with(ANY)
        msg = self.task_session.send.call_args[0][0]
        self.assertIsInstance(msg, message.tasks.CannotComputeTask)
        self.assertIs(msg.reason, reason)

    def test_react_to_task_to_compute(self):
        ctd = self.ctd()
        ttc = self.ttc_prepare_and_react(ctd)
        self.task_session.task_manager.\
            comp_task_keeper.receive_subtask.assert_called_with(ttc)
        self.task_session.task_server.task_given.assert_called_with(ttc)
        self.conn.close.assert_not_called()

    def test_no_ctd(self, *_):
        # ComputeTaskDef is None -> failure
        self.ttc_prepare_and_react(None)
        self.task_session.task_server.task_given.assert_not_called()
        self.task_session.task_manager.\
            comp_task_keeper.receive_subtask.assert_not_called()
        self.task_session.send.assert_not_called()
        assert self.conn.close.called

    def test_wrong_key_id(self):
        # Wrong task owner key id -> failure
        self.header.task_owner.key = 'KEY_ID2'
        self.ttc_prepare_and_react()
        self.assertCannotComputeTask(self.reasons.WrongKey)

    def test_fail_wrong_port(self):
        # Wrong return port -> failure
        self.header.task_owner.pub_port = 0
        self.ttc_prepare_and_react()
        self.assertCannotComputeTask(self.reasons.WrongAddress)

    def test_correct_port_and_key(self):
        # Proper port and key -> proper execution
        self.header.task_owner.pub_port = 1112
        self.ttc_prepare_and_react()
        self.conn.close.assert_not_called()

    def test_fail_wrong_data_size(self):
        # Wrong data size -> failure
        self.ttc_prepare_and_react(resource_size=1024)
        self.assertCannotComputeTask(self.reasons.ResourcesTooBig)

    def test_fail_no_environment_available(self):
        # No environment available -> failure
        self.task_session.task_server.get_environment_by_id.return_value = None
        self.ttc_prepare_and_react()
        self.assertCannotComputeTask(self.reasons.WrongEnvironment)

    def test_fail_different_docker_images(self):
        # Environment is a Docker environment but with different images
        self.task_session.task_server.get_environment_by_id.return_value = \
            DockerEnvironmentMock(additional_images=[
                DockerImage("dockerix/xii", tag="323"),
                DockerImage("dockerix/xiii", tag="325"),
                DockerImage("dockerix/xiii")
            ])
        self.ttc_prepare_and_react()
        self.assertCannotComputeTask(self.reasons.WrongDockerImages)


class TestTaskSession(TaskSessionTestBase):
    @patch('golem.task.tasksession.TaskSession.send')
    def test_hello(self, send_mock, *_):
        self.task_session.conn.server.get_key_id.return_value = \
            'key id%d' % (random.random() * 1000,)
        node = dt_p2p_factory.Node()
        self.task_session.task_server.client.node = node
        self.task_session.send_hello()
        expected = [
            ['rand_val', self.task_session.rand_val],
            ['proto_id', variables.PROTOCOL_CONST.ID],
            ['node_info', node.to_dict()],
            ['port', None],
            ['client_ver', golem.__version__],
            ['solve_challenge', None],
            ['challenge', None],
            ['difficulty', None],
            ['metadata', None],
        ]
        msg = send_mock.call_args[0][0]
        self.assertCountEqual(msg.slots(), expected)

    def _get_srr(self, key2=None, concent=False):
        key1 = 'known'
        key2 = key2 or key1
        srr = msg_factories.tasks.SubtaskResultsRejectedFactory(**{
            'report_computed_task__task_to_compute__concent_enabled': concent,
            'report_computed_task__'
            'task_to_compute__'
            'want_to_compute_task__'
            'provider_public_key': encode_hex(self.pubkey)
        })
        srr._fake_sign()
        ctk = self.task_session.task_manager.comp_task_keeper
        ctk.get_node_for_task_id.return_value = key1
        self.task_session.key_id = key2
        return srr

    def __call_react_to_srr(self, srr):
        with patch('golem.task.tasksession.TaskSession.dropped') as dropped:
            self.task_session._react_to_subtask_results_rejected(srr)
        dropped.assert_called_once_with()

    def test_result_rejected(self, *_):
        dispatch_listener = Mock()
        dispatcher.connect(dispatch_listener, signal='golem.message')

        srr = self._get_srr()
        self.__call_react_to_srr(srr)

        self.task_session.task_server.subtask_rejected.assert_called_once_with(
            sender_node_id=self.task_session.key_id,
            subtask_id=srr.report_computed_task.subtask_id,  # noqa pylint:disable=no-member
        )

        dispatch_listener.assert_called_once_with(
            event='received',
            signal='golem.message',
            message=srr,
            sender=ANY,
        )

    def test_result_rejected_with_wrong_key(self, *_):
        srr = self._get_srr(key2='notmine')
        self.__call_react_to_srr(srr)
        self.task_session.task_server.subtask_rejected.assert_not_called()

    def test_result_rejected_with_concent(self, *_):
        srr = self._get_srr(concent=True)

        def concent_deposit(**_):
            result = Deferred()
            result.callback(None)
            return result

        self.task_session.task_server.client.transaction_system\
            .concent_deposit.side_effect = concent_deposit
        self.__call_react_to_srr(srr)
        stm = self.task_session.concent_service.submit_task_message
        stm.assert_called()
        kwargs = stm.call_args_list[0][1]
        self.assertEqual(kwargs['subtask_id'], srr.subtask_id)
        srv = kwargs['msg']
        self.assertIsInstance(srv, message.concents.SubtaskResultsVerify)
        self.assertEqual(srv.subtask_results_rejected, srr)
        self.assertTrue(srv.verify_concent_promissory_note(
            self.ethereum_config.deposit_contract_address
        ))

    @patch('golem.task.taskkeeper.ProviderStatsManager', Mock())
    def test_react_to_ack_reject_report_computed_task(self, *_):
        task_keeper = CompTaskKeeper(pathlib.Path(self.path))

        session = self.task_session
        session.conn.server.client.concent_service = MagicMock()
        session.task_manager.comp_task_keeper = task_keeper
        session.key_id = 'owner_id'

        cancel = session.concent_service.cancel_task_message

        ttc = msg_factories.tasks.TaskToComputeFactory(
            concent_enabled=True,
        )
        task_id = ttc.task_id
        subtask_id = ttc.subtask_id

        rct = msg_factories.tasks.ReportComputedTaskFactory(
            task_to_compute=ttc)

        msg_ack = message.tasks.AckReportComputedTask(
            report_computed_task=rct
        )
        msg_ack._fake_sign()
        msg_rej = message.tasks.RejectReportComputedTask(
            attached_task_to_compute=ttc
        )
        msg_rej._fake_sign()

        # Subtask is not known
        session._react_to_ack_report_computed_task(msg_ack)
        self.assertFalse(cancel.called)
        session._react_to_reject_report_computed_task(msg_rej)
        self.assertFalse(cancel.called)

        # Save subtask information
        task_owner = dt_p2p_factory.Node(key='owner_id')
        task = Mock(header=Mock(task_owner=task_owner))
        task_keeper.subtask_to_task[subtask_id] = task_id
        task_keeper.active_tasks[task_id] = task

        # Subtask is known
        with patch("golem.task.tasksession.get_task_message") as get_mock:
            get_mock.return_value = rct
            session._react_to_ack_report_computed_task(msg_ack)
            session.concent_service.submit_task_message.assert_called_once_with(
                subtask_id=msg_ack.subtask_id,
                msg=ANY,
                delay=ANY,
            )
        self.assertTrue(cancel.called)
        self.assert_concent_cancel(
            cancel.call_args[0], subtask_id, 'ForceReportComputedTask')

        cancel.reset_mock()
        session._react_to_reject_report_computed_task(msg_ack)
        self.assert_concent_cancel(
            cancel.call_args[0], subtask_id, 'ForceReportComputedTask')

    @patch('golem.task.taskkeeper.ProviderStatsManager', Mock())
    def test_react_to_cannot_assign_task(self, *_):
        self._test_react_to_cannot_assign_task()

    @patch('golem.task.taskkeeper.ProviderStatsManager', Mock())
    def test_react_to_cannot_assign_task_with_wrong_sender(self, *_):
        self._test_react_to_cannot_assign_task("KEY_ID2", expected_requests=1)

    def _test_react_to_cannot_assign_task(
            self,
            key_id="KEY_ID",
            expected_requests=0,
    ):
        task_keeper = CompTaskKeeper(self.new_path)
        task_keeper.add_request(
            dt_tasks_factory.TaskHeaderFactory(
                task_id="abc",
                task_owner=dt_p2p_factory.Node(
                    key="KEY_ID",
                ),
                subtask_timeout=1,
                max_price=1,
            ),
            20,
            0.0,
        )
        assert task_keeper.active_tasks["abc"].requests == 1
        self.task_session.task_manager.comp_task_keeper = task_keeper
        msg_cat = message.tasks.CannotAssignTask(task_id="abc")
        msg_cat._fake_sign()
        self.task_session.key_id = key_id
        self.task_session._react_to_cannot_assign_task(msg_cat)
        self.assertEqual(
            task_keeper.active_tasks["abc"].requests,
            expected_requests,
        )

    def test_react_to_want_to_compute_no_handshake(self, *_):
        mock_msg = Mock()
        mock_msg.concent_enabled = False
        mock_msg.get_short_hash.return_value = b'wtct hash'

        self._prepare_handshake_test()

        ts = self.task_session

        ts._handshake_required = Mock()
        ts._handshake_required.return_value = True

        with self.assertLogs(logger, level='WARNING'):
            ts._react_to_want_to_compute_task(mock_msg)

        ts.task_server.start_handshake.assert_called_once_with(ts.key_id)

    def test_react_to_want_to_compute_handshake_busy(self, *_):
        mock_msg = Mock()
        mock_msg.concent_enabled = False
        mock_msg.get_short_hash.return_value = b'wtct hash'

        self._prepare_handshake_test()

        ts = self.task_session

        ts._handshake_required = Mock()
        ts._handshake_required.return_value = False

        ts._handshake_in_progress = Mock()
        ts._handshake_in_progress.return_value = True

        with self.assertLogs(logger, level='WARNING'):
            ts._react_to_want_to_compute_task(mock_msg)

    def test_react_to_want_to_compute_invalid_task_header_signature(self, *_):
        different_requestor_keys = cryptography.ECCx(None)
        provider_keys = cryptography.ECCx(None)
        wtct = msg_factories.tasks.WantToComputeTaskFactory(
            sign__privkey=provider_keys.raw_privkey,
            task_header__sign__privkey=different_requestor_keys.raw_privkey,
        )
        self._prepare_handshake_test()
        ts = self.task_session
        ts.verified = True

        ts._react_to_want_to_compute_task(wtct)

        sent_msg = ts.conn.send_message.call_args[0][0]
        self.assertIsInstance(sent_msg, message.tasks.CannotAssignTask)
        self.assertEqual(sent_msg.reason,
                         message.tasks.CannotAssignTask.REASON.NotMyTask)

    def test_react_to_want_to_compute_not_my_task_id(self, *_):
        provider_keys = cryptography.ECCx(None)
        wtct = msg_factories.tasks.WantToComputeTaskFactory(
            sign__privkey=provider_keys.raw_privkey,
            task_header__sign__privkey=self.privkey,
        )
        self._prepare_handshake_test()
        ts = self.task_session
        ts.verified = True
        ts.task_manager.is_my_task.return_value = False

        ts._react_to_want_to_compute_task(wtct)

        sent_msg = ts.conn.send_message.call_args[0][0]
        self.assertIsInstance(sent_msg, message.tasks.CannotAssignTask)
        self.assertEqual(sent_msg.reason,
                         message.tasks.CannotAssignTask.REASON.NotMyTask)

    def _prepare_handshake_test(self):
        ts = self.task_session.task_server
        tm = self.task_session.task_manager

        tm.is_my_task = Mock()
        tm.is_my_task.return_value = True

        tm.is_my_task = Mock()
        tm.is_my_task.return_value = True

        tm.should_wait_for_node = Mock()
        tm.should_wait_for_node.return_value = False

        ts.should_accept_provider = Mock()
        ts.should_accept_provider.return_value = True

        tm.check_next_subtask = Mock()
        tm.check_next_subtask.return_value = True


class ForceReportComputedTaskTestCase(testutils.DatabaseFixture,
                                      testutils.TempDirFixture):
    def setUp(self):
        testutils.DatabaseFixture.setUp(self)
        testutils.TempDirFixture.setUp(self)
        history.MessageHistoryService()
        self.ts = TaskSession(Mock())
        self.ts.conn.send_message.side_effect = \
            lambda msg: msg._fake_sign()
        self.ts.task_server.get_node_name.return_value = "Zażółć gęślą jaźń"
        self.ts.task_server.get_key_id.return_value = "key_id"
        self.ts.key_id = 'unittest_key_id'
        self.ts.task_server.get_share_options.return_value = \
            hyperdrive_client.HyperdriveClientOptions('1', 1.0)

        keys_auth = KeysAuth(
            datadir=self.path,
            private_key_name='prv',
            password='',
        )
        self.ts.task_server.keys_auth = keys_auth
        self.n = dt_p2p_factory.Node()
        self.task_id = str(uuid.uuid4())
        self.subtask_id = str(uuid.uuid4())
        self.node_id = self.n.key

    def tearDown(self):
        testutils.DatabaseFixture.tearDown(self)
        testutils.TempDirFixture.tearDown(self)
        history.MessageHistoryService.instance = None

    @staticmethod
    def _mock_task_to_compute(task_id, subtask_id, node_id, **kwargs):
        task_to_compute = msg_factories.tasks.TaskToComputeFactory(**kwargs)
        task_to_compute._fake_sign()
        nmsg_dict = dict(
            task=task_id,
            subtask=subtask_id,
            node=node_id,
            msg_date=datetime.datetime.now(),
            msg_cls='TaskToCompute',
            msg_data=pickle.dumps(task_to_compute),
            local_role=model.Actor.Provider,
            remote_role=model.Actor.Requestor,
        )
        service = history.MessageHistoryService.instance
        service.add_sync(nmsg_dict)


class GetTaskMessageTest(TestCase):
    def test_get_task_message(self):
        msg = msg_factories.tasks.TaskToComputeFactory()
        with patch('golem.task.tasksession.history'
                   '.MessageHistoryService.get_sync_as_message',
                   Mock(return_value=msg)):
            msg_historical = get_task_message('TaskToCompute', 'foo', 'bar',
                                              'baz')
            self.assertEqual(msg, msg_historical)

    def test_get_task_message_fail(self):
        with patch('golem.task.tasksession.history'
                   '.MessageHistoryService.get_sync_as_message',
                   Mock(side_effect=history.MessageNotFound())):
            msg = get_task_message('TaskToCompute', 'foo', 'bar', 'baz')
            self.assertIsNone(msg)


class SubtaskResultsAcceptedTest(TestCase):
    def setUp(self):
        self.task_session = TaskSession(Mock())
        self.task_session.verified = True
        self.task_server = Mock(spec=taskserver.TaskServer)
        self.task_server.keys_auth = Mock()
        self.task_server.task_manager = Mock()
        self.task_server.client = Mock()
        self.task_server.pending_sessions = set()
        self.task_session.conn.server = self.task_server
        self.requestor_keys = cryptography.ECCx(None)
        self.requestor_key_id = encode_hex(self.requestor_keys.raw_pubkey)
        self.provider_keys = cryptography.ECCx(None)
        self.provider_key_id = encode_hex(self.provider_keys.raw_pubkey)

    def test_react_to_subtask_results_accepted(self):
        # given
        rct = msg_factories.tasks.ReportComputedTaskFactory(
            task_to_compute__sign__privkey=self.requestor_keys.raw_privkey,
            task_to_compute__requestor_public_key=self.requestor_key_id,
            task_to_compute__want_to_compute_task__sign__privkey=(
                self.provider_keys.raw_privkey),
            task_to_compute__want_to_compute_task__provider_public_key=(
                self.provider_key_id),
        )
        sra = msg_factories.tasks.SubtaskResultsAcceptedFactory(
            sign__privkey=self.requestor_keys.raw_privkey,
            report_computed_task=rct,
        )
        self.task_server.keys_auth._private_key = \
            self.provider_keys.raw_privkey
        self.task_server.keys_auth.public_key = \
            self.provider_keys.raw_pubkey
        ctk = self.task_session.task_manager.comp_task_keeper
        ctk.get_node_for_task_id.return_value = self.requestor_key_id
        self.task_session.key_id = self.requestor_key_id
        self.task_server.client.transaction_system.is_income_expected\
                                                  .return_value = False

        dispatch_listener = Mock()
        dispatcher.connect(dispatch_listener, signal='golem.message')

        # when
        self.task_session._react_to_subtask_results_accepted(sra)

        # then
        self.task_server.subtask_accepted.assert_called_once_with(
            sender_node_id=self.requestor_key_id,
            task_id=sra.task_id,
            subtask_id=sra.subtask_id,
            payer_address=sra.task_to_compute.requestor_ethereum_address,  # noqa pylint:disable=no-member
            value=sra.task_to_compute.price,  # noqa pylint:disable=no-member
            accepted_ts=sra.payment_ts,
        )
        cancel = self.task_session.concent_service.cancel_task_message
        cancel.assert_called_once_with(
            sra.subtask_id,
            'ForceSubtaskResults',
        )

        dispatch_listener.assert_called_once_with(
            event='received',
            signal='golem.message',
            message=sra,
            sender=ANY,
        )

    def test_react_with_wrong_key(self):
        # given
        key_id = "CDEF"
        sra = msg_factories.tasks.SubtaskResultsAcceptedFactory()
        sra._fake_sign()
        ctk = self.task_session.task_manager.comp_task_keeper
        ctk.get_node_for_task_id.return_value = "ABC"
        self.task_session.key_id = key_id

        # when
        self.task_session._react_to_subtask_results_accepted(sra)

        # then
        self.task_server.subtask_accepted.assert_not_called()


@patch("golem.task.tasksession.TaskSession.verify_owners", return_value=True)
@patch("golem.network.transport.msg_queue.put")
class ReportComputedTaskTest(
        ConcentMessageMixin,
        LogTestCase,
        testutils.TempDirFixture,
):

    @staticmethod
    def _create_pull_package(result):
        def pull_package(*_, **kwargs):
            success = kwargs.get('success')
            error = kwargs.get('error')
            if result:
                success(Mock())
            else:
                error(Exception('Pull failed'))

        return pull_package

    def setUp(self):
        super().setUp()
        keys_auth = KeysAuth(
            datadir=self.path,
            private_key_name='prv',
            password='',
        )
        self.ecc = keys_auth.ecc
        self.node_id = encode_hex(self.ecc.raw_pubkey)
        self.task_id = idgenerator.generate_id_from_hex(self.node_id)
        self.subtask_id = idgenerator.generate_id_from_hex(self.node_id)

        ts = TaskSession(Mock())
        ts.key_id = "ABC"
        ts.task_manager.get_node_id_for_subtask.return_value = ts.key_id
        ts.task_manager.subtask2task_mapping = {
            self.subtask_id: self.task_id,
        }
        ts.task_manager.tasks = {
            self.task_id: Mock()
        }
        ts.task_manager.tasks_states = {
            self.task_id: Mock(subtask_states={
                self.subtask_id: Mock(deadline=calendar.timegm(time.gmtime()))
            })
        }
        ts.task_server.task_keeper.task_headers = {}
        ts.task_server.requested_task_manager = \
            Mock(task_exists=Mock(return_value=False))
        ecc = Mock()
        ecc.get_privkey.return_value = os.urandom(32)
        ts.task_server.keys_auth = keys_auth
        self.ts = ts

        gsam = patch('golem.network.concent.helpers.history'
                     '.MessageHistoryService.get_sync_as_message',
                     Mock(side_effect=history.MessageNotFound))
        gsam.start()
        self.addCleanup(gsam.stop)

    def _prepare_report_computed_task(self, **kwargs):
        msg = msg_factories.tasks.ReportComputedTaskFactory(
            task_to_compute__task_id=self.task_id,
            task_to_compute__subtask_id=self.subtask_id,
            **kwargs,
        )
        msg._fake_sign()
        return msg

    def test_result_received(self, *_):
        msg = self._prepare_report_computed_task()
        self.ts.task_manager.task_result_manager.pull_package = \
            self._create_pull_package(True)

        with patch('golem.network.concent.helpers.process_report_computed_task',
                   return_value=message.tasks.AckReportComputedTask()):
            self.ts._react_to_report_computed_task(msg)
        self.assertTrue(self.ts.task_server.verify_results.called)

        cancel = self.ts.concent_service.cancel_task_message
        self.assert_concent_cancel(
            cancel.call_args[0], self.subtask_id, 'ForceGetTaskResult')

    def test_reject_result_pull_failed_no_concent(self, *_):
        msg = self._prepare_report_computed_task(
            task_to_compute__concent_enabled=False)

        with patch('golem.network.concent.helpers.history.add'):
            self.ts.task_manager.task_result_manager.pull_package = \
                self._create_pull_package(False)

        with patch('golem.task.tasksession.get_task_message', return_value=msg):
            with patch('golem.network.concent.helpers.'
                       'process_report_computed_task',
                       return_value=message.tasks.AckReportComputedTask(
                           report_computed_task=msg,
                       )):
                self.ts._react_to_report_computed_task(msg)
        self.ts.task_server.send_result_rejected.assert_called_once()
        self.ts.task_manager.task_computation_failure.assert_called_once()

    def test_reject_result_pull_failed_with_concent(self, *_):
        msg = self._prepare_report_computed_task(
            task_to_compute__concent_enabled=True)

        self.ts.task_manager.task_result_manager.pull_package = \
            self._create_pull_package(False)

        with patch('golem.network.concent.helpers.process_report_computed_task',
                   return_value=message.tasks.AckReportComputedTask()):
            self.ts._react_to_report_computed_task(msg)
        stm = self.ts.concent_service.submit_task_message
        self.assertEqual(stm.call_count, 2)

        self.assert_concent_submit(stm.call_args_list[0][0], self.subtask_id,
                                   message.concents.ForceGetTaskResult)
        self.assert_concent_submit(stm.call_args_list[1][0], self.subtask_id,
                                   message.concents.ForceGetTaskResult)

        # ensure the first call is delayed
        self.assertGreater(stm.call_args_list[0][0][2], datetime.timedelta(0))
        # ensure the second one is not
        self.assertEqual(len(stm.call_args_list[1][0]), 2)


@patch('golem.task.tasksession.TaskSession.disconnect')
@patch("golem.network.nodeskeeper.store")
class HelloTest(testutils.TempDirFixture):
    def setUp(self):
        super().setUp()
        self.msg = msg_factories.base.HelloFactory(
            node_info=dt_p2p_factory.Node(),
            proto_id=variables.PROTOCOL_CONST.ID,
        )
        addr = twisted.internet.address.IPv4Address(
            type='TCP',
            host=fake.ipv4(),
            port=fake.random_int(min=1, max=2**16-1),
        )
        conn = MagicMock(
            transport=MagicMock(
                getPeer=MagicMock(return_value=addr),
            ),
        )
        self.task_session = TaskSession(conn)
        self.task_session.task_server.sessions = {}

    @patch('golem.task.tasksession.TaskSession.send_hello')
    def test_positive(self, mock_hello, *_):
        self.task_session._react_to_hello(self.msg)
        mock_hello.assert_called_once_with()

    def test_react_to_hello_nodeskeeper_store(
            self,
            mock_store,
            mock_disconnect,
            *_,
    ):
        self.task_session._react_to_hello(self.msg)
        mock_store.assert_called_once_with(self.msg.node_info)
        mock_disconnect.assert_not_called()

    def test_react_to_hello_empty_node_info(
            self,
            mock_store,
            mock_disconnect,
            *_,
    ):
        self.msg.node_info = None
        self.task_session._react_to_hello(self.msg)
        mock_store.assert_not_called()
        mock_disconnect.assert_called_once_with(
            message.base.Disconnect.REASON.ProtocolVersion,
        )

    def test_react_to_hello_invalid_protocol_version(
            self,
            _mock_store,
            mock_disconnect,
            *_,
    ):
        self.msg.proto_id = -1

        # when
        with self.assertLogs(logger, level='INFO'):
            self.task_session._react_to_hello(self.msg)

        # then
        mock_disconnect.assert_called_once_with(
            message.base.Disconnect.REASON.ProtocolVersion)

    @patch('golem.task.tasksession.TaskSession.send_hello')
    def test_react_to_hello(self, mock_hello, *_):
        # given
        ka = KeysAuth(datadir=self.path,
                      private_key_name='prv', password='')
        self.msg.node_info.key = ka.key_id

        # when
        self.task_session._react_to_hello(self.msg)
        # then
        mock_hello.assert_called_once_with()


class TestDisconnect(TestCase):
    def setUp(self):
        addr = twisted.internet.address.IPv4Address(
            type='TCP',
            host=fake.ipv4(),
            port=fake.random_int(min=1, max=2**16-1),
        )
        conn = MagicMock(
            transport=MagicMock(
                getPeer=MagicMock(return_value=addr),
            ),
        )
        self.task_session = TaskSession(conn)

    def test_unverified_without_key_id(self, *_):
        self.assertIsNone(self.task_session.key_id)
        self.assertFalse(self.task_session.verified)
        self.task_session.disconnect(
            message.base.Disconnect.REASON.NoMoreMessages,
        )


class TestOfferChosen(TestCase):
    def setUp(self):
        addr = twisted.internet.address.IPv4Address(
            type='TCP',
            host=fake.ipv4(),
            port=fake.random_int(min=1, max=2**16-1),
        )
        conn = MagicMock(
            transport=MagicMock(
                getPeer=MagicMock(return_value=addr),
            ),
        )
        self.ts = TaskSession(conn)
        self.ts.key_id = 'deadbeef'
        self.ts.task_server.requested_task_manager = Mock()
        self.ts.task_server.requested_task_manager.task_exists.return_value = \
            False
        self.msg = msg_factories.tasks.WantToComputeTaskFactory()

    @patch('golem.task.tasksession.TaskSession._cannot_assign_task')
    def test_ctd_is_none(self, mock_cat, *_):
        self.ts.task_manager.get_next_subtask.return_value = None
        self.msg.price = 123
        self.ts._offer_chosen(is_chosen=True, msg=self.msg)
        mock_cat.assert_called_once_with(
            self.msg.task_id,
            message.tasks.CannotAssignTask.REASON.NoMoreSubtasks,
        )

    @patch('golem_messages.message.tasks.TaskToCompute.generate_ethsig')
    @patch('golem_messages.utils.copy_and_sign')
    @patch('golem.task.tasksession.TaskSession.send')
    @patch('golem.network.history.add')
    def test_multi_wtct(self, *_):
        # given
        self.msg = msg_factories.tasks.WantToComputeTaskFactory(
            num_subtasks=3,
            price=123,
        )

        def ctd(*_args, **_kwargs):
            return msg_factories.tasks.ComputeTaskDefFactory(resources=None)

        self.ts.task_manager.get_next_subtask.side_effect = ctd

        # when
        core_deferred.sync_wait(  # ensure it's actually finished
            self.ts._offer_chosen(is_chosen=True, msg=self.msg)
        )

        # then
        self.assertEqual(self.ts.task_manager.get_next_subtask.call_count, 3)<|MERGE_RESOLUTION|>--- conflicted
+++ resolved
@@ -296,11 +296,7 @@
         self._set_task_state()
 
         ts.task_manager.get_next_subtask.return_value = ctd
-<<<<<<< HEAD
         ts.task_manager.tasks[self.task_id].REQUESTOR_MARKET_STRATEGY =\
-=======
-        ts.task_manager.get_requestor_market_strategy_for_task.return_value =\
->>>>>>> a83768b5
             RequestorBrassMarketStrategy
         ts.task_manager.should_wait_for_node.return_value = False
         ts.conn.send_message.side_effect = \
