# pylint: disable=protected-access
import calendar
import datetime
import os
import pathlib
import pickle
import random
import time
import uuid
from unittest import TestCase
from unittest.mock import patch, ANY, Mock, MagicMock

from golem_messages import factories as msg_factories
from golem_messages import message

from golem import model, testutils
from golem.core.databuffer import DataBuffer
from golem.core.keysauth import KeysAuth
from golem.core.variables import PROTOCOL_CONST
from golem.docker.environment import DockerEnvironment
from golem.docker.image import DockerImage
from golem.model import Actor
from golem.network import history
from golem.network.p2p.node import Node
from golem.network.transport.tcpnetwork import BasicProtocol
from golem.resource.client import ClientOptions
from golem.task import taskstate
from golem.task.taskbase import ResultType, TaskHeader
from golem.task.taskkeeper import CompTaskKeeper
from golem.task.tasksession import TaskSession, logger, get_task_message
from golem.tools.assertlogs import LogTestCase
from tests import factories
from tests.factories.taskserver import WaitingTaskResultFactory


def fill_slots(msg):
    for slot in msg.__slots__:
        if hasattr(msg, slot):
            continue
        setattr(msg, slot, None)


class DockerEnvironmentMock(DockerEnvironment):
    DOCKER_IMAGE = ""
    DOCKER_TAG = ""
    ENV_ID = ""
    APP_DIR = ""
    SCRIPT_NAME = ""
    SHORT_DESCRIPTION = ""


class TestTaskSessionPep8(testutils.PEP8MixIn, TestCase):
    PEP8_FILES = ['golem/task/tasksession.py', ]


class ConcentMessageMixin():
    def assert_concent_cancel(self, mock_call, subtask_id, message_class_name):
        self.assertEqual(mock_call[0], subtask_id)
        self.assertEqual(mock_call[1], message_class_name)

    def assert_concent_submit(self, mock_call, subtask_id, message_class):
        self.assertEqual(mock_call[0], subtask_id)
        self.assertIsInstance(mock_call[1], message_class)


class TestTaskSession(ConcentMessageMixin, LogTestCase,
                      testutils.TempDirFixture):

    def setUp(self):
        super(TestTaskSession, self).setUp()
        random.seed()
        self.task_session = TaskSession(Mock())

    @patch('golem.task.tasksession.TaskSession.send')
    def test_hello(self, send_mock):
        self.task_session.conn.server.get_key_id.return_value = key_id = \
            'key id%d' % (random.random() * 1000,)
        self.task_session.send_hello()
        expected = [
            ['rand_val', self.task_session.rand_val],
            ['proto_id', PROTOCOL_CONST.ID],
            ['node_name', None],
            ['node_info', None],
            ['port', None],
            ['client_ver', None],
            ['client_key_id', key_id],
            ['solve_challenge', None],
            ['challenge', None],
            ['difficulty', None],
            ['metadata', None],
        ]
        msg = send_mock.call_args[0][0]
        self.assertCountEqual(msg.slots(), expected)

    @patch('golem.network.history.MessageHistoryService.instance')
    def test_request_task(self, *_):  # pylint: disable=too-many-statements
        task_manager = Mock(tasks_states={}, tasks={})
        conn = Mock(
            server=Mock(task_manager=task_manager)
        )
        ts = TaskSession(conn)
        ts._get_handshake = Mock(return_value={})
        ts.verified = True
        ts.request_task("ABC", "xyz", 1030, 30, 3, 1, 8)
        mt = ts.conn.send_message.call_args[0][0]
        self.assertIsInstance(mt, message.WantToComputeTask)
        self.assertEqual(mt.node_name, "ABC")
        self.assertEqual(mt.task_id, "xyz")
        self.assertEqual(mt.perf_index, 1030)
        self.assertEqual(mt.price, 30)
        self.assertEqual(mt.max_resource_size, 3)
        self.assertEqual(mt.max_memory_size, 1)
        self.assertEqual(mt.num_cores, 8)
        ts2 = TaskSession(conn)
        ts2.verified = True
        ts2.key_id = provider_key = "DEF"
        ts2.can_be_not_encrypted.append(mt.TYPE)
        ts2.task_server.should_accept_provider.return_value = False
        ts2.task_server.config_desc.max_price = 100

        task_id = '42'
        requestor_key = 'req pubkey'
        task_manager.tasks[task_id] = Mock(header=TaskHeader(
            node_name='ABC',
            task_id='xyz',
            task_owner_address='10.10.10.10',
            task_owner_port=12345,
            task_owner_key_id=requestor_key,
            environment='',
            task_owner=Node(key=requestor_key)
        ))

        ctd = message.tasks.ComputeTaskDef()
        ctd['task_id'] = task_id

        task_state = taskstate.TaskState()
        task_state.package_hash = '667'
        conn.server.task_manager.tasks_states[ctd['task_id']] = task_state

        ts2.task_manager.get_next_subtask.return_value = (ctd, False, False)
        ts2.interpret(mt)
        ms = ts2.conn.send_message.call_args[0][0]
        self.assertIsInstance(ms, message.CannotAssignTask)
        self.assertEqual(ms.task_id, mt.task_id)
        ts2.task_server.should_accept_provider.return_value = True
        ts2.concent_service.enabled = use_concent = True
        ts2.interpret(mt)
        ms = ts2.conn.send_message.call_args[0][0]
        self.assertIsInstance(ms, message.TaskToCompute)
        expected = [
            ['requestor_id', requestor_key],
            ['provider_id', provider_key],
            ['requestor_public_key', requestor_key],
            ['requestor_ethereum_public_key', requestor_key],
            ['provider_public_key', provider_key],
            ['provider_ethereum_public_key', provider_key],
            ['compute_task_def', ctd],
            ['package_hash', 'sha1:' + task_state.package_hash],
            ['concent_enabled', use_concent],
<<<<<<< HEAD

            # @todo should be addressed in @jivan's TTC.price update
            ['price', None],
=======
            ['price', 0],
>>>>>>> cfa34330
        ]
        self.assertCountEqual(ms.slots(), expected)
        ts2.task_manager.get_next_subtask.return_value = (ctd, True, False)
        ts2.interpret(mt)
        ms = ts2.conn.send_message.call_args[0][0]
        self.assertIsInstance(ms, message.CannotAssignTask)
        self.assertEqual(ms.task_id, mt.task_id)
        ts2.task_manager.get_node_id_for_subtask.return_value = "DEF"
        ts2._react_to_cannot_compute_task(message.CannotComputeTask(
            reason=message.CannotComputeTask.REASON.WrongCTD,
            subtask_id=None,
        ))
        assert ts2.task_manager.task_computation_failure.called
        ts2.task_manager.task_computation_failure.called = False
        ts2.task_manager.get_node_id_for_subtask.return_value = "___"
        ts2._react_to_cannot_compute_task(message.CannotComputeTask(
            reason=message.CannotComputeTask.REASON.WrongCTD,
            subtask_id=None,
        ))
        assert not ts2.task_manager.task_computation_failure.called

    @patch(
        'golem.network.history.MessageHistoryService.get_sync_as_message',
    )
    @patch(
        'golem.network.history.add',
    )
    def test_send_report_computed_task(self, add_mock, get_mock):
        ts = self.task_session
        ts.verified = True
        ts.task_server.get_node_name.return_value = "ABC"
        wtr = WaitingTaskResultFactory()

        get_mock.return_value = msg_factories.tasks.TaskToComputeFactory(
            compute_task_def__subtask_id=wtr.subtask_id,
            compute_task_def__task_id=wtr.task_id,
            compute_task_def__deadline=calendar.timegm(time.gmtime()) + 3600,
        )
        ts.task_server.get_key_id.return_value = 'key id'
        ts.send_report_computed_task(
            wtr, wtr.owner_address, wtr.owner_port, "0x00", wtr.owner)

        rct: message.ReportComputedTask = ts.conn.send_message.call_args[0][0]
        self.assertIsInstance(rct, message.ReportComputedTask)
        self.assertEqual(rct.subtask_id, wtr.subtask_id)
        self.assertEqual(rct.result_type, ResultType.DATA)
        self.assertEqual(rct.node_name, "ABC")
        self.assertEqual(rct.address, wtr.owner_address)
        self.assertEqual(rct.port, wtr.owner_port)
        self.assertEqual(rct.eth_account, "0x00")
        self.assertEqual(rct.extra_data, [])
        self.assertEqual(rct.node_info, wtr.owner.to_dict())
        self.assertEqual(rct.package_hash, 'sha1:' + wtr.package_sha1)
        self.assertEqual(rct.multihash, wtr.result_hash)
        self.assertEqual(rct.secret, wtr.result_secret)

        add_mock.assert_called_once_with(
            msg=rct,
            node_id=ts.key_id,
            local_role=Actor.Provider,
            remote_role=Actor.Requestor,
        )

        ts2 = TaskSession(Mock())
        ts2.verified = True
        ts2.key_id = "DEF"
        ts2.can_be_not_encrypted.append(rct.TYPE)
        ts2.task_manager.subtask2task_mapping = {wtr.subtask_id: wtr.task_id}
        task_state = taskstate.TaskState()
        task_state.subtask_states[wtr.subtask_id] = taskstate.SubtaskState()
        task_state.subtask_states[wtr.subtask_id].deadline = \
            calendar.timegm(time.gmtime()) + 3600
        ts2.task_manager.tasks_states = {
            wtr.task_id: task_state,
        }
        ts2.task_manager.get_node_id_for_subtask.return_value = "DEF"
        get_mock.side_effect = history.MessageNotFound

        with patch(
            'golem.network.concent.helpers.process_report_computed_task',
            return_value=msg_factories.tasks.AckReportComputedTaskFactory()
        ):
            ts2.interpret(rct)
<<<<<<< HEAD

        ts2.task_server.receive_subtask_computation_time.assert_called_with(
            wtr.subtask_id, wtr.computing_time)
=======
>>>>>>> cfa34330
        wtr.result_type = "UNKNOWN"
        with self.assertLogs(logger, level="ERROR"):
            ts.send_report_computed_task(
                wtr, wtr.owner_address, wtr.owner_port, "0x00", wtr.owner)

    def test_react_to_hello_protocol_version(self):
        # given
        conn = MagicMock()
        ts = TaskSession(conn)
        ts.task_server = Mock()
        ts.task_server.config_desc = Mock()
        ts.task_server.config_desc.key_difficulty = 0
        ts.disconnect = Mock()
        ts.send = Mock()

        key_id = 'deadbeef'
        peer_info = MagicMock()
        peer_info.key = key_id
        msg = message.Hello(port=1, node_name='node2', client_key_id=key_id,
                            node_info=peer_info, proto_id=-1)
        fill_slots(msg)

        # when
        with self.assertLogs(logger, level='INFO'):
            ts._react_to_hello(msg)

        # then
        ts.disconnect.assert_called_with(
            message.Disconnect.REASON.ProtocolVersion)

        # re-given
        msg.proto_id = PROTOCOL_CONST.ID

        # re-when
        with self.assertNoLogs(logger, level='INFO'):
            ts._react_to_hello(msg)

        # re-then
        self.assertTrue(ts.send.called)

    def test_react_to_hello_key_not_difficult(self):
        # given
        conn = MagicMock()
        ts = TaskSession(conn)
        ts.task_server = Mock()
        ts.task_server.config_desc = Mock()
        ts.task_server.config_desc.key_difficulty = 80
        ts.disconnect = Mock()
        ts.send = Mock()

        key_id = 'deadbeef'
        peer_info = MagicMock()
        peer_info.key = key_id
        msg = message.Hello(port=1, node_name='node2', client_key_id=key_id,
                            node_info=peer_info, proto_id=PROTOCOL_CONST.ID)
        fill_slots(msg)

        # when
        with self.assertLogs(logger, level='INFO'):
            ts._react_to_hello(msg)

        # then
        ts.disconnect.assert_called_with(
            message.Disconnect.REASON.KeyNotDifficult)

    def test_react_to_hello_key_difficult(self):
        # given
        difficulty = 4
        conn = MagicMock()
        ts = TaskSession(conn)
        ts.task_server = Mock()
        ts.task_server.config_desc = Mock()
        ts.task_server.config_desc.key_difficulty = difficulty
        ts.disconnect = Mock()
        ts.send = Mock()

        ka = KeysAuth(datadir=self.path, difficulty=difficulty,
                      private_key_name='prv', password='')
        peer_info = MagicMock()
        peer_info.key = ka.key_id
        msg = message.Hello(port=1, node_name='node2', client_key_id=ka.key_id,
                            node_info=peer_info, proto_id=PROTOCOL_CONST.ID)
        fill_slots(msg)

        # when
        with self.assertNoLogs(logger, level='INFO'):
            ts._react_to_hello(msg)
        # then
        self.assertTrue(ts.send.called)

    @patch('golem.task.tasksession.get_task_message', Mock())
    def test_result_received(self):
        conn = Mock()
        ts = TaskSession(conn)
        ts.task_server = Mock()
        ts.task_manager = Mock()
        ts.task_manager.verify_subtask.return_value = True
        subtask_id = "xxyyzz"

        def finished():
            if not ts.task_manager.verify_subtask(subtask_id):
                ts._reject_subtask_result(subtask_id, '')
                ts.dropped()
                return

            payment = ts.task_server.accept_result(subtask_id,
                                                   ts.result_owner)
            ts.send(msg_factories.tasks.SubtaskResultsAcceptedFactory(
                task_to_compute__compute_task_def__subtask_id=subtask_id,
                payment_ts=payment.processed_ts))
            ts.dropped()

        extra_data = dict(
            # the result is explicitly serialized using cPickle
            result=pickle.dumps({'stdout': 'xyz'}),
            result_type=None,
            subtask_id='xxyyzz'
        )

        ts.result_received(extra_data)

        self.assertTrue(ts.msgs_to_send)
        self.assertIsInstance(ts.msgs_to_send[0],
                              message.tasks.SubtaskResultsRejected)
        self.assertTrue(conn.close.called)

        extra_data.update(dict(
            result_type=ResultType.DATA,
        ))
        conn.close.called = False
        ts.msgs_to_send = []

        ts.task_manager.computed_task_received = Mock(
            side_effect=finished(),
        )
        ts.result_received(extra_data)

        assert ts.msgs_to_send
        assert isinstance(ts.msgs_to_send[0],
                          message.tasks.SubtaskResultsAccepted)
        assert conn.close.called

        extra_data.update(dict(
            subtask_id=None,
        ))
        conn.close.called = False
        ts.msgs_to_send = []

        ts.result_received(extra_data)

        assert not ts.msgs_to_send
        assert conn.close.called

    def test_result_rejected(self):
        # pylint: disable=no-value-for-parameter
        self._test_result_rejected()

    def test_result_rejected_with_wrong_key(self):
        # pylint: disable=no-value-for-parameter
        self._test_result_rejected(key_id="ABC2", called=False)

    @patch('golem.task.tasksession.TaskSession.dropped')
    def _test_result_rejected(self, dropped_mock, key_id="ABC", called=True):
        msg = msg_factories.tasks.SubtaskResultsRejectedFactory()
        ctk = self.task_session.task_manager.comp_task_keeper
        ctk.get_node_for_task_id.return_value = "ABC"
        self.task_session.key_id = key_id
        self.task_session._react_to_subtask_results_rejected(msg)
        ts = self.task_session.task_server
        if called:
            ts.subtask_rejected.assert_called_once_with(
                subtask_id=msg.report_computed_task.subtask_id,
            )
        else:
            ts.subtask_rejected.assert_not_called()
        dropped_mock.assert_called_once_with()

    # pylint: disable=too-many-statements
    def test_react_to_task_to_compute(self):
        conn = Mock()
        ts = TaskSession(conn)
        ts.key_id = "KEY_ID"
        ts.task_manager = MagicMock()
        ts.task_computer = Mock()
        ts.task_server = Mock()
        ts.send = Mock()

        env = Mock()
        env.docker_images = [DockerImage("dockerix/xii", tag="323")]
        env.allow_custom_main_program_file = False
        env.get_source_code.return_value = None
        ts.task_server.get_environment_by_id.return_value = env

        reasons = message.CannotComputeTask.REASON

        def __reset_mocks():
            ts.task_manager.reset_mock()
            ts.task_computer.reset_mock()
            conn.reset_mock()

        # msg.ctd is None -> failure
        msg = message.TaskToCompute()
        ts._react_to_task_to_compute(msg)
        ts.task_server.add_task_session.assert_not_called()
        ts.task_computer.task_given.assert_not_called()
        ts.task_manager.comp_task_keeper.receive_subtask.assert_not_called()
        ts.send.assert_not_called()
        ts.task_computer.session_closed.assert_called_with()
        assert conn.close.called

        # No source code in the local environment -> failure
        __reset_mocks()
        header = ts.task_manager.comp_task_keeper.get_task_header()
        header.task_owner_key_id = 'KEY_ID'
        header.task_owner.key = 'KEY_ID'
        header.task_owner_address = '10.10.10.10'
        header.task_owner_port = 1112

        ctd = message.ComputeTaskDef()
        ctd['subtask_id'] = "SUBTASKID"
        ctd['docker_images'] = [
            DockerImage("dockerix/xiii", tag="323").to_dict(),
        ]
        msg = message.TaskToCompute(compute_task_def=ctd)
        ts._react_to_task_to_compute(msg)
        ts.task_manager.comp_task_keeper.receive_subtask.assert_not_called()
        ts.task_computer.session_closed.assert_called_with()
        assert conn.close.called

        # Source code from local environment -> proper execution
        __reset_mocks()
        env.get_source_code.return_value = "print 'Hello world'"
        ts._react_to_task_to_compute(msg)
        ts.task_manager.comp_task_keeper.receive_subtask.assert_called_with(msg)
        ts.task_computer.session_closed.assert_not_called()
        ts.task_server.add_task_session.assert_called_with("SUBTASKID", ts)
        ts.task_computer.task_given.assert_called_with(ctd)
        conn.close.assert_not_called()

        # Wrong key id -> failure
        __reset_mocks()
        header.task_owner_key_id = 'KEY_ID2'
        header.task_owner.key = 'KEY_ID2'

        ts._react_to_task_to_compute(message.TaskToCompute(
            compute_task_def=ctd,
        ))
        ts.task_manager.comp_task_keeper.receive_subtask.assert_not_called()
        ts.task_computer.session_closed.assert_called_with()
        assert conn.close.called

        # Wrong task owner key id -> failure
        __reset_mocks()
        header.task_owner_key_id = 'KEY_ID'
        header.task_owner.key = 'KEY_ID2'

        ts._react_to_task_to_compute(message.TaskToCompute(
            compute_task_def=ctd,
        ))
        ts.task_manager.comp_task_keeper.receive_subtask.assert_not_called()
        ts.task_computer.session_closed.assert_called_with()
        assert conn.close.called

        # Wrong return port -> failure
        __reset_mocks()
        header.task_owner_key_id = 'KEY_ID'
        header.task_owner.key = 'KEY_ID'
        header.task_owner_port = 0

        ts._react_to_task_to_compute(message.TaskToCompute(
            compute_task_def=ctd,
        ))
        ts.task_manager.comp_task_keeper.receive_subtask.assert_not_called()
        ts.task_computer.session_closed.assert_called_with()
        assert conn.close.called

        # Proper port and key -> proper execution
        __reset_mocks()
        header.task_owner_port = 1112

        ts._react_to_task_to_compute(message.TaskToCompute(
            compute_task_def=ctd,
        ))
        conn.close.assert_not_called()

        # Allow custom code / no code in message.ComputeTaskDef -> failure
        __reset_mocks()
        env.allow_custom_main_program_file = True
        ctd['src_code'] = ""
        ts._react_to_task_to_compute(message.TaskToCompute(
            compute_task_def=ctd,
        ))
        ts.task_manager.comp_task_keeper.receive_subtask.assert_not_called()
        ts.task_computer.session_closed.assert_called_with()
        assert conn.close.called

        # Allow custom code / code in ComputerTaskDef -> proper execution
        __reset_mocks()
        ctd['src_code'] = "print 'Hello world!'"
        ts._react_to_task_to_compute(message.TaskToCompute(
            compute_task_def=ctd,
        ))
        ts.task_computer.session_closed.assert_not_called()
        ts.task_server.add_task_session.assert_called_with("SUBTASKID", ts)
        ts.task_computer.task_given.assert_called_with(ctd)
        conn.close.assert_not_called()

        # No environment available -> failure
        __reset_mocks()
        ts.task_server.get_environment_by_id.return_value = None
        ts._react_to_task_to_compute(message.TaskToCompute(
            compute_task_def=ctd,
        ))
        assert ts.err_msg == reasons.WrongEnvironment
        ts.task_manager.comp_task_keeper.receive_subtask.assert_not_called()
        ts.task_computer.session_closed.assert_called_with()
        assert conn.close.called

        # Envrionment is Docker environment but with different images -> failure
        __reset_mocks()
        ts.task_server.get_environment_by_id.return_value = \
            DockerEnvironmentMock(additional_images=[
                DockerImage("dockerix/xii", tag="323"),
                DockerImage("dockerix/xiii", tag="325"),
                DockerImage("dockerix/xiii")
            ])
        ts._react_to_task_to_compute(message.TaskToCompute(
            compute_task_def=ctd,
        ))
        assert ts.err_msg == reasons.WrongDockerImages
        ts.task_manager.comp_task_keeper.receive_subtask.assert_not_called()
        ts.task_computer.session_closed.assert_called_with()
        assert conn.close.called

        # Envrionment is Docker environment with proper images,
        # but no srouce code -> failure
        __reset_mocks()
        de = DockerEnvironmentMock(additional_images=[
            DockerImage("dockerix/xii", tag="323"),
            DockerImage("dockerix/xiii", tag="325"),
            DockerImage("dockerix/xiii", tag="323")
        ])
        ts.task_server.get_environment_by_id.return_value = de
        ts._react_to_task_to_compute(message.TaskToCompute(
            compute_task_def=ctd,
        ))
        assert ts.err_msg == reasons.NoSourceCode
        ts.task_manager.comp_task_keeper.receive_subtask.assert_not_called()
        ts.task_computer.session_closed.assert_called_with()
        assert conn.close.called

        # Proper Docker environment with source code
        __reset_mocks()
        file_name = os.path.join(self.path, "main_program_file")
        with open(file_name, 'w') as f:
            f.write("Hello world!")
        de.main_program_file = file_name
        ts._react_to_task_to_compute(message.TaskToCompute(
            compute_task_def=ctd,
        ))
        ts.task_server.add_task_session.assert_called_with("SUBTASKID", ts)
        ts.task_computer.task_given.assert_called_with(ctd)
        conn.close.assert_not_called()

    # pylint: enable=too-many-statements

    def test_get_resource(self):
        conn = BasicProtocol()
        conn.transport = Mock()
        conn.server = Mock()

        db = DataBuffer()

        sess = TaskSession(conn)
        sess.send = lambda m: db.append_bytes(
            m.serialize(lambda x: b'\000' * 65),
        )
        sess._can_send = lambda *_: True
        sess.request_resource(str(uuid.uuid4()))

        self.assertTrue(
            message.Message.deserialize(db.buffered_data, lambda x: x)
        )

    def test_react_to_ack_reject_report_computed_task(self):
        task_keeper = CompTaskKeeper(pathlib.Path(self.path))
        subtask_id = '1337'
        task_id = '42'

        session = self.task_session
        session.concent_service = MagicMock()
        session.task_manager.comp_task_keeper = task_keeper
        session.key_id = 'owner_id'

        cancel = session.concent_service.cancel_task_message

        ttc = msg_factories.tasks.TaskToComputeFactory(
            compute_task_def__subtask_id=subtask_id,
            compute_task_def__task_id=task_id,
        )

        rct = msg_factories.tasks.ReportComputedTaskFactory(
            task_to_compute=ttc)

        msg_ack = message.tasks.AckReportComputedTask(
            report_computed_task=rct
        )
        msg_rej = message.tasks.RejectReportComputedTask(
            task_to_compute=ttc
        )

        # Subtask is not known
        session._react_to_ack_report_computed_task(msg_ack)
        self.assertFalse(cancel.called)
        session._react_to_reject_report_computed_task(msg_rej)
        self.assertFalse(cancel.called)

        # Save subtask information
        task = Mock(header=Mock(task_owner_key_id='owner_id'))
        task_keeper.subtask_to_task[subtask_id] = task_id
        task_keeper.active_tasks[task_id] = task

        # Subtask is known
        with patch("golem.task.tasksession.get_task_message") as get_mock:
            get_mock.return_value = rct
            session._react_to_ack_report_computed_task(msg_ack)
            session.concent_service.submit_task_message.assert_called_once_with(
                subtask_id=msg_ack.subtask_id,
                msg=ANY,
                delay=ANY,
            )
        self.assertTrue(cancel.called)
        self.assert_concent_cancel(
            cancel.call_args[0], subtask_id, 'ForceReportComputedTask')

        cancel.reset_mock()
        session._react_to_reject_report_computed_task(msg_ack)
        self.assert_concent_cancel(
            cancel.call_args[0], subtask_id, 'ForceReportComputedTask')

    def test_react_to_resource_list(self):
        task_server = self.task_session.task_server

        client = 'test_client'
        version = 1.0
        peers = [{'TCP': ('127.0.0.1', 3282)}]
        msg = message.ResourceList(resources=[['1'], ['2']],
                                   options=None)

        # Use locally saved hyperdrive client options
        self.task_session._react_to_resource_list(msg)
        call_options = task_server.pull_resources.call_args[1]

        assert task_server.get_download_options.called
        assert task_server.pull_resources.called
        assert isinstance(call_options['client_options'], Mock)

        # Use download options built by TaskServer
        client_options = ClientOptions(client, version,
                                       options={'peers': peers})
        task_server.get_download_options.return_value = client_options

        self.task_session.task_server.pull_resources.reset_mock()
        self.task_session._react_to_resource_list(msg)
        call_options = task_server.pull_resources.call_args[1]

        assert not isinstance(call_options['client_options'], Mock)
        assert call_options['client_options'].options['peers'] == peers

    def test_subtask_to_task(self):
        task_keeper = Mock(subtask_to_task=dict())
        mapping = dict()

        self.task_session.task_manager.comp_task_keeper = task_keeper
        self.task_session.task_manager.subtask2task_mapping = mapping
        task_keeper.subtask_to_task['sid_1'] = 'task_1'
        mapping['sid_2'] = 'task_2'

        assert self.task_session._subtask_to_task('sid_1', Actor.Provider)
        assert self.task_session._subtask_to_task('sid_2', Actor.Requestor)
        assert not self.task_session._subtask_to_task('sid_2', Actor.Provider)
        assert not self.task_session._subtask_to_task('sid_1', Actor.Requestor)

        self.task_session.task_manager = None
        assert not self.task_session._subtask_to_task('sid_1', Actor.Provider)
        assert not self.task_session._subtask_to_task('sid_2', Actor.Requestor)

    def test_react_to_cannot_assign_task(self):
        self._test_react_to_cannot_assign_task()

    def test_react_to_cannot_assign_task_with_wrong_sender(self):
        self._test_react_to_cannot_assign_task("KEY_ID2", expected_requests=1)

    def _test_react_to_cannot_assign_task(self, key_id="KEY_ID",
                                          expected_requests=0):
        task_keeper = CompTaskKeeper(self.new_path)
        task_keeper.add_request(TaskHeader(environment='DEFAULT',
                                           node_name="ABC",
                                           task_id="abc",
                                           task_owner_address="10.10.10.10",
                                           task_owner_port=2311,
                                           task_owner_key_id="KEY_ID"), 20)
        assert task_keeper.active_tasks["abc"].requests == 1
        self.task_session.task_manager.comp_task_keeper = task_keeper
        msg_cat = message.CannotAssignTask(task_id="abc")
        self.task_session.key_id = key_id
        self.task_session._react_to_cannot_assign_task(msg_cat)
        assert task_keeper.active_tasks["abc"].requests == expected_requests


class ForceReportComputedTaskTestCase(testutils.DatabaseFixture,
                                      testutils.TempDirFixture):
    def setUp(self):
        testutils.DatabaseFixture.setUp(self)
        testutils.TempDirFixture.setUp(self)
        history.MessageHistoryService()
        self.ts = TaskSession(Mock())
        self.n = Node()
        self.task_id = str(uuid.uuid4())
        self.subtask_id = str(uuid.uuid4())
        self.node_id = str(uuid.uuid4())

    def tearDown(self):
        testutils.DatabaseFixture.tearDown(self)
        testutils.TempDirFixture.tearDown(self)
        history.MessageHistoryService.instance = None

    @staticmethod
    def _mock_task_to_compute(task_id, subtask_id, node_id, **kwargs):
        task_to_compute = message.TaskToCompute(**kwargs)
        nmsg_dict = dict(
            task=task_id,
            subtask=subtask_id,
            node=node_id,
            msg_date=datetime.datetime.now(),
            msg_cls='TaskToCompute',
            msg_data=pickle.dumps(task_to_compute),
            local_role=model.Actor.Provider,
            remote_role=model.Actor.Requestor,
        )
        service = history.MessageHistoryService.instance
        service.add_sync(nmsg_dict)

    def assert_submit_task_message(self, subtask_id, wtr):
        self.ts.concent_service.submit_task_message.assert_called_once_with(
            subtask_id, ANY)

        msg = self.ts.concent_service.submit_task_message.call_args[0][1]
        self.assertEqual(msg.result_hash, 'sha1:' + wtr.package_sha1)

    def test_send_report_computed_task_concent_no_message(self):
        wtr = factories.taskserver.WaitingTaskResultFactory(owner=self.n)
        self.ts.send_report_computed_task(
            wtr, wtr.owner_address, wtr.owner_port, "0x00", self.n)
        self.ts.concent_service.submit.assert_not_called()

    def test_send_report_computed_task_concent_success(self):
        wtr = factories.taskserver.WaitingTaskResultFactory(
            task_id=self.task_id, subtask_id=self.subtask_id, owner=self.n)
        self._mock_task_to_compute(self.task_id, self.subtask_id, self.node_id)
        self.ts.send_report_computed_task(
            wtr, wtr.owner_address, wtr.owner_port, "0x00", self.n)

        self.assert_submit_task_message(self.subtask_id, wtr)

    def test_send_report_computed_task_concent_success_many_files(self):
        result = []
        for i in range(100, 300, 99):
            p = pathlib.Path(self.tempdir) / str(i)
            with p.open('wb') as f:
                f.write(b'\0' * i * 2 ** 20)
            result.append(str(p))

        wtr = factories.taskserver.WaitingTaskResultFactory(
            task_id=self.task_id, subtask_id=self.subtask_id, owner=self.n,
            result=result, result_type=ResultType.FILES
        )
        self._mock_task_to_compute(self.task_id, self.subtask_id, self.node_id)

        self.ts.send_report_computed_task(
            wtr, wtr.owner_address, wtr.owner_port, "0x00", self.n)

        self.assert_submit_task_message(self.subtask_id, wtr)

    def test_send_report_computed_task_concent_disabled(self):
        wtr = factories.taskserver.WaitingTaskResultFactory(
            task_id=self.task_id, subtask_id=self.subtask_id, owner=self.n)

        self._mock_task_to_compute(
            self.task_id, self.subtask_id, self.node_id, concent_enabled=False)

        self.ts.send_report_computed_task(
            wtr, wtr.owner_address, wtr.owner_port, "0x00", self.n)
        self.ts.concent_service.submit.assert_not_called()


class GetTaskMessageTest(TestCase):
    def test_get_task_message(self):
        msg = msg_factories.tasks.TaskToComputeFactory()
        with patch('golem.task.tasksession.history'
                   '.MessageHistoryService.get_sync_as_message',
                   Mock(return_value=msg)):
            msg_historical = get_task_message('TaskToCompute', 'foo', 'bar')
            self.assertEqual(msg, msg_historical)

    def test_get_task_message_fail(self):
        with patch('golem.task.tasksession.history'
                   '.MessageHistoryService.get_sync_as_message',
                   Mock(side_effect=history.MessageNotFound())):
            msg = get_task_message('TaskToCompute', 'foo', 'bar')
            self.assertIsNone(msg)


class SubtaskResultsAcceptedTest(TestCase):
    def setUp(self):
        self.task_session = TaskSession(Mock())
        self.task_server = Mock()
        self.task_session.task_server = self.task_server

    def test__react_to_subtask_result_accepted(self):
        self._test__react_to_subtask_result_accepted()

    def test__react_to_subtask_result_accepted_with_wrong_key(self):
        self._test__react_to_subtask_result_accepted("DEF", called=False)

    def _test__react_to_subtask_result_accepted(self, key_id="ABC",
                                                called=True):
        sra = msg_factories.tasks.SubtaskResultsAcceptedFactory()
        ctk = self.task_session.task_manager.comp_task_keeper
        ctk.get_node_for_task_id.return_value = "ABC"
        self.task_session.key_id = key_id
        self.task_session._react_to_subtask_result_accepted(sra)
        if called:
            self.task_server.subtask_accepted.assert_called_once_with(
                key_id,
                sra.subtask_id,
                sra.payment_ts,
            )
            cancel = self.task_session.concent_service.cancel_task_message
            cancel.assert_called_once_with(
                sra.subtask_id,
                'ForceSubtaskResults',
            )
        else:
            self.task_server.subtask_accepted.assert_not_called()

    def test_result_received(self):
        def computed_task_received(*args):
            args[3]()

        self.task_session.task_manager = Mock()
        self.task_session.task_manager.computed_task_received = \
            computed_task_received

        ttc = msg_factories.tasks.TaskToComputeFactory()
        extra_data = dict(
            result=pickle.dumps({'stdout': 'xyz'}),
            result_type=ResultType.DATA,
            subtask_id=ttc.compute_task_def.get('subtask_id')
        )

        self.task_session.send = Mock()

        with patch('golem.task.tasksession.get_task_message',
                   Mock(return_value=ttc)):
            self.task_session.result_received(extra_data)

        assert self.task_session.send.called
        sra = self.task_session.send.call_args[0][0] # noqa pylint:disable=unsubscriptable-object
        self.assertIsInstance(sra.task_to_compute, message.tasks.TaskToCompute)


class ReportComputedTaskTest(ConcentMessageMixin, LogTestCase):

    @staticmethod
    def _create_pull_package(result):
        def pull_package(*_, **kwargs):
            success = kwargs.get('success')
            error = kwargs.get('error')
            if result:
                success(Mock())
            else:
                error(Exception('Pull failed'))

        return pull_package

    def setUp(self):
        self.task_id = 'xyz'
        self.subtask_id = 'xxyyzz'

        ts = TaskSession(Mock())
        ts.result_received = Mock()
        ts.key_id = "ABC"
        ts.task_manager.get_node_id_for_subtask.return_value = ts.key_id
        ts.task_manager.subtask2task_mapping = {
            self.subtask_id: self.task_id,
        }
        ts.task_manager.tasks = {
            self.task_id: Mock()
        }
        ts.task_manager.tasks_states = {
            self.task_id: Mock(subtask_states={
                self.subtask_id: Mock(deadline=calendar.timegm(time.gmtime()))
            })
        }
        ts.task_server.task_keeper.task_headers = {}
        ecc = Mock()
        ecc.get_privkey.return_value = os.urandom(32)
        ts.task_server.keys_auth.ecc = ecc
        self.ts = ts

        gsam = patch('golem.network.concent.helpers.history'
                     '.MessageHistoryService.get_sync_as_message',
                     Mock(side_effect=history.MessageNotFound))
        gsam.start()
        self.addCleanup(gsam.stop)

    def _prepare_report_computed_task(self, **kwargs):
        return msg_factories.tasks.ReportComputedTaskFactory(
            task_to_compute__compute_task_def__subtask_id=self.subtask_id,
            task_to_compute__compute_task_def__task_id=self.task_id,
            **kwargs,
        )

    def test_result_received(self):
        msg = self._prepare_report_computed_task()
        self.ts.task_manager.task_result_manager.pull_package = \
            self._create_pull_package(True)

        self.ts._react_to_report_computed_task(msg)
        self.assertTrue(self.ts.task_server.verify_results.called)

        cancel = self.ts.concent_service.cancel_task_message
        self.assert_concent_cancel(
            cancel.call_args[0], self.subtask_id, 'ForceGetTaskResult')

    def test_reject_result_pull_failed_no_concent(self):
        msg = self._prepare_report_computed_task(
            task_to_compute__concent_enabled=False)

        with patch('golem.network.concent.helpers.history.add'):
            self.ts.task_manager.task_result_manager.pull_package = \
                self._create_pull_package(False)

        self.ts._react_to_report_computed_task(msg)
        assert self.ts.task_server.reject_result.called
        assert self.ts.task_manager.task_computation_failure.called

    def test_reject_result_pull_failed_with_concent(self):
        msg = self._prepare_report_computed_task(
            task_to_compute__concent_enabled=True)

        self.ts.task_manager.task_result_manager.pull_package = \
            self._create_pull_package(False)

        self.ts._react_to_report_computed_task(msg)
        stm = self.ts.concent_service.submit_task_message
        self.assertEqual(stm.call_count, 2)

        self.assert_concent_submit(stm.call_args_list[0][0], self.subtask_id,
                                   message.concents.ForceGetTaskResult)
        self.assert_concent_submit(stm.call_args_list[1][0], self.subtask_id,
                                   message.concents.ForceGetTaskResult)

        # ensure the first call is delayed
        self.assertGreater(stm.call_args_list[0][0][2], datetime.timedelta(0))
        # ensure the second one is not
        self.assertEqual(len(stm.call_args_list[1][0]), 2)<|MERGE_RESOLUTION|>--- conflicted
+++ resolved
@@ -157,13 +157,7 @@
             ['compute_task_def', ctd],
             ['package_hash', 'sha1:' + task_state.package_hash],
             ['concent_enabled', use_concent],
-<<<<<<< HEAD
-
-            # @todo should be addressed in @jivan's TTC.price update
-            ['price', None],
-=======
             ['price', 0],
->>>>>>> cfa34330
         ]
         self.assertCountEqual(ms.slots(), expected)
         ts2.task_manager.get_next_subtask.return_value = (ctd, True, False)
@@ -247,12 +241,6 @@
             return_value=msg_factories.tasks.AckReportComputedTaskFactory()
         ):
             ts2.interpret(rct)
-<<<<<<< HEAD
-
-        ts2.task_server.receive_subtask_computation_time.assert_called_with(
-            wtr.subtask_id, wtr.computing_time)
-=======
->>>>>>> cfa34330
         wtr.result_type = "UNKNOWN"
         with self.assertLogs(logger, level="ERROR"):
             ts.send_report_computed_task(
