# pylint: disable=protected-access,too-many-ancestors
import copy
import itertools
from tempfile import TemporaryDirectory
import unittest
from unittest import mock
import uuid

import faker
from ethereum.utils import denoms
from golem_messages.factories.datastructures import p2p as dt_p2p_factory
from mock import call, Mock
from twisted.internet import defer

from apps.dummy.task import dummytaskstate
from apps.dummy.task.dummytask import DummyTask
from apps.rendering.task.renderingtask import RenderingTask
from golem import clientconfigdescriptor
from golem.core import common
from golem.core import deferred as golem_deferred
from golem.ethereum import exceptions
from golem.network.p2p import p2pservice
from golem.task import rpc
from golem.task import taskbase
from golem.task import taskserver
from golem.task import taskstate
from golem.task import tasktester
from golem.task.rpc import ClientProvider
from tests.golem import test_client
from tests.golem.test_client import TestClientBase

fake = faker.Faker()
task_output_path = TemporaryDirectory(prefix='golem-test-output-').name


class ProviderBase(test_client.TestClientBase):
    maxDiff = None
    T_DICT = {
        'compute_on': 'cpu',
        'resources': [
            '/Users/user/Desktop/folder/texture.tex',
            '/Users/user/Desktop/folder/model.mesh',
            '/Users/user/Desktop/folder/stylized_levi.blend'
        ],
        'name': fake.pystr(min_chars=4, max_chars=24),
        'type': 'blender',
        'timeout': '09:25:00',
        'subtasks_count': 5,
        'subtask_timeout': '4:10:00',
        'bid': '0.000032',
        'options': {
            'resolution': [1920, 1080],
            'frames': '1-10',
            'format': 'EXR',
            'output_path': task_output_path,
            'compositing': True,
        },
        'concent_enabled': False,
    }

    @mock.patch('golem.task.taskserver.NonHypervisedDockerCPUEnvironment')
    def setUp(self, _):
        super().setUp()
        self.client.sync = mock.Mock()
        self.client.p2pservice = mock.Mock(peers={})
        self.client.apps_manager._benchmark_enabled = mock.Mock(
            return_value=True
        )
        self.client.apps_manager.load_all_apps()
        with mock.patch(
            'golem.network.concent.handlers_library.HandlersLibrary'
            '.register_handler',
        ):
            self.client.task_server = taskserver.TaskServer(
                node=dt_p2p_factory.Node(),
                config_desc=clientconfigdescriptor.ClientConfigDescriptor(),
                client=self.client,
                use_docker_manager=False,
                apps_manager=self.client.apps_manager,
            )
        self.client.monitor = mock.Mock()

        self.provider = rpc.ClientProvider(self.client)
        self.t_dict = copy.deepcopy(self.T_DICT)
        self.client.resource_server = mock.Mock()

        def create_resource_package(*_args):
            result = 'package_path', 'package_sha1'
            return test_client.done_deferred(result)

        def add_resources(*_args, **_kwargs):
            resource_manager_result = 'res_hash', ['res_file_1']
            result = resource_manager_result, 'res_file_1', 'package_hash', 42
            return test_client.done_deferred(result)

        self.client.resource_server.create_resource_package = mock.Mock(
            side_effect=create_resource_package)
        self.client.resource_server.add_resources = mock.Mock(
            side_effect=add_resources)

        def add_new_task(task, *_args, **_kwargs):
            instance = self.client.task_manager
            instance.tasks_states[task.header.task_id] = taskstate.TaskState()
            instance.tasks[task.header.task_id] = task
        self.client.task_server.task_manager.start_task = lambda tid: tid
        self.client.task_server.task_manager.add_new_task = add_new_task


@mock.patch('signal.signal')
@mock.patch('golem.network.p2p.local_node.LocalNode.collect_network_info')
@mock.patch('golem.task.rpc.enqueue_new_task')
@mock.patch(
    'golem.task.taskmanager.TaskManager.create_task',
    side_effect=lambda *_: mock.MagicMock(
        header=mock.MagicMock(task_id='task_id'),
    ),
)
class TestCreateTask(ProviderBase, TestClientBase):
    @mock.patch(
        'golem.task.rpc.ClientProvider._validate_lock_funds_possibility'
    )
    def test_create_task(self, *_):
        t = dummytaskstate.DummyTaskDefinition()
        t.name = "test"

        def execute(f, *args, **kwargs):
            return defer.succeed(f(*args, **kwargs))

        with mock.patch('golem.core.deferred.deferToThread', execute):
            result = self.provider.create_task(t.to_dict())
        rpc.enqueue_new_task.assert_called()
        self.assertEqual(result, ('task_id', None))

    def test_create_task_fail_on_empty_dict(self, *_):
        result = self.provider.create_task({})
        assert result == (None,
                          "Length of task name cannot be less "
                          "than 4 or more than 24 characters.")

    def test_create_task_fail_on_too_long_name(self, *_):
        result = self.provider.create_task({
            "name": "This name has 27 characters"
        })
        assert result == (None,
                          "Length of task name cannot be less "
                          "than 4 or more than 24 characters.")

    def test_create_task_fail_on_illegal_character_in_name(self, *_):
        result = self.provider.create_task({
            "name": "Golem task/"
        })
        assert result == (None,
                          "Task name can only contain letters, numbers, "
                          "spaces, underline, dash or dot.")

    @mock.patch(
        'golem.task.rpc.ClientProvider._validate_lock_funds_possibility',
        side_effect=exceptions.NotEnoughFunds.single_currency(
            required=0.166667 * denoms.ether,
            available=0,
            currency='GNT'
        ))
    def test_create_task_fail_if_not_enough_gnt_available(self, mocked, *_):
        t = dummytaskstate.DummyTaskDefinition()
        t.name = "test"

        result = self.provider.create_task(t.to_dict())

        rpc.enqueue_new_task.assert_not_called()
        self.assertIn('validate_lock_funds_possibility', str(mocked))
        mocked.assert_called()

        self.assertIsNone(result[0])
        error = result[1]
        # noqa pylint:disable=unsubscriptable-object
        self.assertEqual(error['error_type'], 'NotEnoughFunds')
        self.assertEqual(error['error_msg'], 'Not enough funds available.\n'
                                             'Required GNT: '
                                             '0.166667, available: 0.000000\n')


class ConcentDepositLockPossibilityTest(unittest.TestCase):

    def test_validate_lock_funds_possibility_raises_if_not_enough_funds(self):
        available_gnt = 0.0001 * denoms.ether
        required_gnt = 0.0005 * denoms.ether
        available_eth = 0.0002 * denoms.ether
        required_eth = 0.0006 * denoms.ether
        client = Mock()
        client.transaction_system.get_available_gnt.return_value = available_gnt
        client.transaction_system.get_available_eth.return_value = available_eth
        client.transaction_system.eth_for_batch_payment.return_value = \
            required_eth
        client_provider = ClientProvider(client)

        with self.assertRaises(exceptions.NotEnoughFunds) as e:
            client_provider._validate_lock_funds_possibility(
                subtask_price=required_gnt,
                subtask_count=1
            )
        expected = f'Not enough funds available.\n' \
            f'Required GNT: {required_gnt / denoms.ether:f}, ' \
            f'available: {available_gnt / denoms.ether:f}\n' \
            f'Required ETH: {required_eth / denoms.ether:f}, ' \
            f'available: {available_eth / denoms.ether:f}\n'
        self.assertIn(str(e.exception), expected)


class TestRestartTask(ProviderBase):
    @mock.patch('os.path.getsize', return_value=123)
    @mock.patch('golem.network.concent.client.ConcentClientService.start')
    @mock.patch('golem.client.SystemMonitor')
    @mock.patch('golem.task.rpc.ClientProvider.'
                '_validate_enough_funds_to_pay_for_task')
    @mock.patch('golem.client.P2PService.connect_to_network')
    def test_restart_task(self, connect_to_network, mock_validate_funds, *_):
        self.client.apps_manager.load_all_apps()

        deferred = defer.Deferred()
        connect_to_network.side_effect = lambda *_: deferred.callback(True)
        self.client.are_terms_accepted = lambda: True
        self.client.start()
        golem_deferred.sync_wait(deferred)

        def create_resource_package(*_args):
            result = 'package_path', 'package_sha1'
            return test_client.done_deferred(result)

        def add_resources(*_args, **_kwargs):
            resource_manager_result = 'res_hash', ['res_file_1']
            result = resource_manager_result, 'res_file_1', 'package_hash', 0
            return test_client.done_deferred(result)

        self.client.resource_server = mock.Mock(
            create_resource_package=mock.Mock(
                side_effect=create_resource_package,
            ),
            add_resources=mock.Mock(side_effect=add_resources)
        )

        task_manager = self.client.task_server.task_manager

        task_manager.dump_task = mock.Mock()

        some_file_path = self.new_path / "foo"
        # pylint thinks it's PurePath, but it's a concrete path
        some_file_path.touch()  # pylint: disable=no-member

        task_dict = {
            'bid': 5.0,
            'compute_on': 'cpu',
            'name': 'test task',
            'options': {
                'difficulty': 1337,
                'output_path': task_output_path,
            },
            'resources': [str(some_file_path)],
            'subtask_timeout': common.timeout_to_string(3),
            'subtasks_count': 1,
            'timeout': common.timeout_to_string(3),
            'type': 'Dummy',
        }

        task = self.client.task_manager.create_task(task_dict)
        golem_deferred.sync_wait(rpc.enqueue_new_task(self.client, task))
        with mock.patch('golem.task.rpc._prepare_task') as prep_mock:
            new_task_id, error = self.provider.restart_task(task.header.task_id)
            prep_mock.assert_called_once()

        mock_validate_funds.assert_called_once_with(
            task.subtask_price,
            task.get_total_tasks(),
            task.header.concent_enabled,
            False
        )

        assert new_task_id
        assert not error

        assert task.header.task_id != new_task_id
        assert task_manager.tasks_states[
            task.header.task_id].status == taskstate.TaskStatus.restarted


class TestGetMaskForTask(test_client.TestClientBase):
    def test_get_mask_for_task(self, *_):
        def _check(  # pylint: disable=too-many-arguments
                num_tasks=0,
                network_size=0,
                mask_size_factor=1.0,
                min_num_workers=0,
                perf_rank=0.0,
                exp_desired_workers=0,
                exp_potential_workers=0):

            self.client.config_desc.initial_mask_size_factor = mask_size_factor
            self.client.config_desc.min_num_workers_for_mask = min_num_workers

            with mock.patch.object(
                self.client,
                'p2pservice',
                spec=p2pservice.P2PService
            ) as p2p, \
                    mock.patch.object(
                        self.client, 'task_server', spec=taskserver.TaskServer
                    ), \
                    mock.patch(
                        'golem_messages.datastructures.tasks.masking.Mask'
                    ) as mask:

                p2p.get_estimated_network_size.return_value = network_size
                p2p.get_performance_percentile_rank.return_value = perf_rank

                task = mock.MagicMock()
                task.get_total_tasks.return_value = num_tasks

                rpc._get_mask_for_task(self.client, task)

                mask.get_mask_for_task.assert_called_once_with(
                    desired_num_workers=exp_desired_workers,
                    potential_num_workers=exp_potential_workers
                )

        _check()

        _check(
            num_tasks=1,
            exp_desired_workers=1)

        _check(
            num_tasks=2,
            mask_size_factor=2,
            exp_desired_workers=4)

        _check(
            min_num_workers=10,
            exp_desired_workers=10)

        _check(
            num_tasks=2,
            mask_size_factor=5,
            min_num_workers=4,
            exp_desired_workers=10)

        _check(
            network_size=1,
            exp_potential_workers=1)

        _check(
            network_size=1,
            perf_rank=1,
            exp_potential_workers=0)

        _check(
            network_size=10,
            perf_rank=0.2,
            exp_potential_workers=8)


@mock.patch('os.path.getsize')
class TestEnqueueNewTask(ProviderBase):
    def test_enqueue_new_task(self, *_):
        c = self.client
        c.task_server.task_manager.key_id = 'deadbeef'
        c.p2pservice.get_estimated_network_size.return_value = 0

        task = self.client.task_manager.create_task(self.t_dict)
        deferred = rpc.enqueue_new_task(self.client, task)
        task = golem_deferred.sync_wait(deferred)
        task_id = task.header.task_id
        assert isinstance(task, taskbase.Task)
        assert task.header.task_id
        assert c.resource_server.add_resources.called

        c.task_server.task_manager.tasks[task_id] = task
        c.task_server.task_manager.tasks_states[task_id] = taskstate.TaskState()
        frames = c.task_server.task_manager.get_output_states(task_id)
        assert frames is not None

    def test_ensure_task_deposit(self, *_):
        self.client.concent_service = mock.Mock()
        self.client.concent_service.enabled = True
        self.t_dict['concent_enabled'] = True
        task = self.client.task_manager.create_task(self.t_dict)
        deferred = rpc.enqueue_new_task(self.client, task)
        golem_deferred.sync_wait(deferred)
        self.client.transaction_system.concent_deposit.assert_called_once_with(
            required=mock.ANY,
            expected=mock.ANY,
        )

    @mock.patch('golem.task.rpc.logger.error')
    @mock.patch('golem.task.rpc._ensure_task_deposit')
    def test_ethereum_error(self, deposit_mock, log_mock, *_):
        deposit_mock.side_effect = exceptions.EthereumError('TEST ERROR')
        task = self.client.task_manager.create_task(self.t_dict)
        deferred = rpc.enqueue_new_task(self.client, task)
        with self.assertRaises(exceptions.EthereumError):
            golem_deferred.sync_wait(deferred)
        log_mock.assert_called_once()

    @mock.patch('golem.task.rpc.logger.exception')
    @mock.patch('golem.task.rpc._start_task')
    def test_general_exception(self, start_mock, log_mock, *_):
        start_mock.side_effect = RuntimeError("TEST ERROR")
        task = self.client.task_manager.create_task(self.t_dict)
        deferred = rpc.enqueue_new_task(self.client, task)
        with self.assertRaises(RuntimeError):
            golem_deferred.sync_wait(deferred)
        log_mock.assert_called_once()


@mock.patch('golem.task.rpc._run_test_task')
class TestProviderRunTestTask(ProviderBase):
    def test_no_concent_enabled_in_dict(self, run_mock, *_):
        # This used to raise KeyError before run_test_task
        del self.t_dict['concent_enabled']
        self.assertTrue(
            self.provider.run_test_task(self.t_dict),
        )
        run_mock.assert_called_once()

    def test_another_is_running(self, run_mock, *_):
        self.client.task_tester = object()
        self.assertFalse(
            self.provider.run_test_task(self.t_dict),
        )
        self.assertEqual(
            self.client.task_test_result,
            {
                "status": taskstate.TaskTestStatus.error,
                "error": "Another test is running",
            },
        )
        run_mock.assert_not_called()

    def test_positive(self, run_mock, *_):
        self.assertTrue(
            self.provider.run_test_task(self.t_dict),
        )
        run_mock.assert_called_once_with(
            client=self.client,
            task_dict=self.t_dict,
        )


class TestRuntTestTask(ProviderBase):
    def _check_task_tester_result(self):
        self.assertIsInstance(self.client.task_test_result, dict)
        self.assertEqual(self.client.task_test_result, {
            "status": taskstate.TaskTestStatus.started,
            "error": None
        })

    @mock.patch('golem.task.taskmanager.TaskManager.create_task')
    def test_run_test_task_success(self, *_):
        result = {'result': 'result'}
        estimated_memory = 1234
        time_spent = 1.234
        more = {'more': 'more'}

        def _run(_self: tasktester.TaskTester):
            self._check_task_tester_result()
            _self.success_callback(result, estimated_memory, time_spent, **more)

        with mock.patch('golem.task.tasktester.TaskTester.run', _run):
            golem_deferred.sync_wait(rpc._run_test_task(self.client,
                                                        {'name': 'test task'}))

        self.assertIsInstance(self.client.task_test_result, dict)
        self.assertEqual(self.client.task_test_result, {
            "status": taskstate.TaskTestStatus.success,
            "result": result,
            "estimated_memory": estimated_memory,
            "time_spent": time_spent,
            "more": more
        })

    @mock.patch('golem.task.taskmanager.TaskManager.create_task')
    def test_run_test_task_error(self, *_):
        error = ('error', 'error')
        more = {'more': 'more'}

        def _run(_self: tasktester.TaskTester):
            self._check_task_tester_result()
            _self.error_callback(*error, **more)

        with mock.patch('golem.client.TaskTester.run', _run):
            golem_deferred.sync_wait(rpc._run_test_task(self.client,
                                                        {'name': 'test task'}))

        self.assertIsInstance(self.client.task_test_result, dict)
        self.assertEqual(self.client.task_test_result, {
            "status": taskstate.TaskTestStatus.error,
            "error": error,
            "more": more
        })

    def test_run_test_task_params(self, *_):
        with mock.patch(
            'apps.blender.task.blenderrendertask.'
            'BlenderTaskTypeInfo.for_purpose',
        ),\
                mock.patch('golem.client.TaskTester.run'):
            golem_deferred.sync_wait(rpc._run_test_task(
                self.client,
                {
                    'type': 'blender',
                    'resources': ['_.blend'],
                    'subtasks_count': 1,
                    'name': 'test task',
                }))


class TestValidateTaskDict(ProviderBase):
    def test_concent_service_disabled(self, *_):
        self.t_dict['concent_enabled'] = True
        self.client.concent_service = mock.Mock()
        self.client.concent_service.available = False
        self.client.concent_service.enabled = False

        msg = "Cannot create task with concent enabled when " \
              "Concent Service is disabled"
        with self.assertRaisesRegex(rpc.CreateTaskError, msg):
            rpc._validate_task_dict(self.client, self.t_dict)

    def test_concent_service_switched_off(self, *_):
        self.t_dict['concent_enabled'] = True
        self.client.concent_service = mock.Mock()
        self.client.concent_service.available = True
        self.client.concent_service.enabled = False

        msg = "Cannot create task with concent enabled when " \
              "Concent Service is switched off"
        with self.assertRaisesRegex(rpc.CreateTaskError, msg):
            rpc._validate_task_dict(self.client, self.t_dict)

    @mock.patch(
        "apps.rendering.task.framerenderingtask.calculate_subtasks_count",
    )
    def test_computed_subtasks(self, calculate_mock, *_):
        computed_subtasks = self.t_dict['subtasks_count'] - 1
        calculate_mock.return_value = computed_subtasks
        msg = "Subtasks count {:d} is invalid. Maybe use {:d} instead?".format(
            self.t_dict['subtasks_count'],
            computed_subtasks,
        )
        with self.assertRaisesRegex(ValueError, msg):
            rpc._validate_task_dict(self.client, self.t_dict)


@mock.patch('os.path.getsize')
@mock.patch('golem.task.taskmanager.TaskManager.dump_task')
class TestRestartSubtasks(ProviderBase):
    def setUp(self):
        super().setUp()
        self.task = self.client.task_manager.create_task(self.t_dict)
        with mock.patch('os.path.getsize'):
            golem_deferred.sync_wait(
                rpc.enqueue_new_task(self.client, self.task),
            )

        self.task_id = self.task.header.task_id
        self.subtask_ids = ['subtask-id-1', 'subtask-id-2']
        self.provider.task_manager.subtask2task_mapping = \
            {sub_id: self.task_id for sub_id in self.subtask_ids}

    @mock.patch('golem.task.rpc.ClientProvider.'
                '_validate_lock_funds_possibility')
    @mock.patch('golem.task.rpc.enqueue_new_task')
    @mock.patch('golem.task.taskstate.TaskStatus.is_active', return_value=False)
    @mock.patch('golem.task.rpc._restart_subtasks')
    def test_empty_subtasks_list(self, restart_subtasks_mock, *_):
        ignore_gas_price = fake.pybool()
        disable_concent = fake.pybool()

        self.task.subtasks_given = {
            'finished-subtask-id': {'status': taskstate.SubtaskStatus.finished},
            'failed-subtask-id-1': {'status': taskstate.SubtaskStatus.failure},
            'failed-subtask-id-2': {'status': taskstate.SubtaskStatus.failure}
        }
        self.task.get_total_tasks = lambda: len(self.task.subtasks_given)

        self.provider.restart_subtasks(
            task_id=self.task_id,
            subtask_ids=[],
            ignore_gas_price=ignore_gas_price,
            disable_concent=disable_concent,
        )

        restart_subtasks_mock.assert_called_once_with(
            client=self.client,
            old_task_id=self.task_id,
            task_dict=mock.ANY,
            subtask_ids_to_copy={'finished-subtask-id'},
            ignore_gas_price=ignore_gas_price
        )

    @mock.patch('golem.task.taskstate.TaskStatus.is_active', return_value=True)
    @mock.patch('golem.client.Client.restart_subtask')
    @mock.patch('golem.task.rpc.ClientProvider.'
                '_validate_enough_funds_to_pay_for_task')
    def test_task_active(self, validate_funds_mock, restart_mock, *_):
        ignore_gas_price = fake.pybool()
        disable_concent = fake.pybool()

        self.provider.restart_subtasks(
            task_id=self.task_id,
            subtask_ids=self.subtask_ids,
            ignore_gas_price=ignore_gas_price,
            disable_concent=disable_concent,
        )

        validate_funds_mock.assert_called_once_with(
            self.task.subtask_price,
            len(self.subtask_ids),
            self.task.header.concent_enabled,
            ignore_gas_price
        )

        restart_mock.assert_has_calls(
            map(lambda subtask_id: call(subtask_id), self.subtask_ids)
        )

    @mock.patch('golem.task.taskstate.TaskStatus.is_active', return_value=False)
    @mock.patch('golem.task.rpc._restart_subtasks')
    @mock.patch('golem.task.rpc.ClientProvider.'
                '_validate_enough_funds_to_pay_for_task')
    def test_task_inactive(self, validate_funds_mock, restart_mock, *_):
        ignore_gas_price = fake.pybool()
        disable_concent = fake.pybool()
        self.task.subtasks_given = {
            'subtask-id-1': {'status': taskstate.SubtaskStatus.finished},
            'subtask-id-2': {'status': taskstate.SubtaskStatus.finished},
            'finished-subtask-id': {'status': taskstate.SubtaskStatus.finished},
            'failed-subtask-id-1': {'status': taskstate.SubtaskStatus.failure},
            'failed-subtask-id-2': {'status': taskstate.SubtaskStatus.failure}
        }
        self.task.get_total_tasks = lambda: len(self.task.subtasks_given)

        self.provider.restart_subtasks(
            task_id=self.task_id,
            subtask_ids=self.subtask_ids,
            ignore_gas_price=ignore_gas_price,
            disable_concent=disable_concent,
        )

        validate_funds_mock.assert_called_once_with(
            self.task.subtask_price,
            # there's one finished subtask which is not in subtasks to restart
            len(self.task.subtasks_given) - 1,
            self.task.header.concent_enabled,
            ignore_gas_price
        )

        restart_mock.assert_called_once_with(
            client=self.client,
            old_task_id=self.task_id,
            task_dict=mock.ANY,
            subtask_ids_to_copy={'finished-subtask-id'},
            ignore_gas_price=ignore_gas_price
        )

    def test_task_unknown(self, *_):
        task_id = 'unknown-task-uuid'

        error = self.provider.restart_subtasks(
            task_id=task_id,
            subtask_ids=self.subtask_ids
        )

        self.assertIn(task_id, error)

    def test_subtask_mismatch(self, *_):
        subtask_ids = ['im-not-from-this-task']

        error = self.provider.restart_subtasks(
            task_id=self.task_id,
            subtask_ids=subtask_ids
        )

        self.assertEqual(error, f'Subtask does not belong to the given task.'
                                f'task_id: {self.task_id}, '
                                f'subtask_id: {subtask_ids[0]}')

    @mock.patch('golem.task.rpc.ClientProvider.'
                '_validate_enough_funds_to_pay_for_task')
    def test_insufficient_funds(self, mock_validate_funds, *_):
        mock_validate_funds.side_effect =\
            exceptions.NotEnoughFunds.single_currency(
                required=0.1 * denoms.ether,
                available=0,
                currency='ETH'
            )

        error = self.provider.restart_subtasks(
            task_id=self.task.header.task_id,
            subtask_ids=self.subtask_ids
        )

        self.assertEqual(error['error_type'], 'NotEnoughFunds')
        self.assertIsNotNone(error['error_msg'])
        self.assertIsNotNone(error['error_details'])


class TestRestartFrameSubtasks(ProviderBase):
    def setUp(self):
        super().setUp()
        self.task = self.client.task_manager.create_task(self.t_dict)
        with mock.patch('os.path.getsize'):
            golem_deferred.sync_wait(
                rpc.enqueue_new_task(self.client, self.task),
            )

    @mock.patch('golem.task.rpc.ClientProvider.restart_subtasks')
    def test_no_frames(self, mock_restart, *_):
        with mock.patch(
            'golem.task.taskmanager.TaskManager.get_frame_subtasks',
            return_value=None
        ):
            self.provider.restart_frame_subtasks(
                task_id=self.task.header.task_id,
                frame=1
            )

        mock_restart.assert_not_called()

    def test_task_unknown(self, *_):
        task_id = 'unknown-task-id'
        mock_subtask_id_1 = 'mock-subtask-id-1'
        mock_subtask_id_2 = 'mock-subtask-id-2'
        mock_frame_subtasks = {
            mock_subtask_id_1: Mock(),
            mock_subtask_id_2: Mock()
        }

        with mock.patch(
            'golem.task.taskmanager.TaskManager.get_frame_subtasks',
            return_value=mock_frame_subtasks
        ):
            error = self.provider.restart_frame_subtasks(
                task_id=task_id,
                frame=1
            )

        self.assertEqual(error, f'Task not found: {task_id!r}')


@mock.patch('os.path.getsize')
class TestExceptionPropagation(ProviderBase):
    def setUp(self):
        super().setUp()
        self.task = self.client.task_manager.create_task(self.t_dict)
        with mock.patch('os.path.getsize'):
            golem_deferred.sync_wait(
                rpc.enqueue_new_task(self.client, self.task),
            )

    @mock.patch('twisted.internet.reactor', mock.Mock())
    @mock.patch("golem.task.rpc.prepare_and_validate_task_dict")
    def test_create_task(self, mock_method, *_):
        t = dummytaskstate.DummyTaskDefinition()
        t.name = "test"
        mock_method.side_effect = Exception("Test")

        result = self.provider.create_task(t.to_dict())
        mock_method.assert_called()
        self.assertEqual(result, (None, "Test"))

    def test_restart_task(self, *_):
        t = dummytaskstate.DummyTaskDefinition()
        t.name = "test"

        self.provider.task_manager.assert_task_can_be_restarted =\
            mock.MagicMock()
        self.provider.task_manager.assert_task_can_be_restarted\
            .side_effect = Exception("Test")

        result = self.provider.restart_task(0)

        self.assertEqual(result, (None, "Test"))

    @mock.patch("golem.task.rpc.prepare_and_validate_task_dict")
    def test_run_test_task_error(self, mock_method, *_):
        t = dummytaskstate.DummyTaskDefinition()
        t.name = "test"
        mock_method.side_effect = Exception("Test")

        result = self.provider.run_test_task(t.to_dict())
        mock_method.assert_called()
        self.assertEqual(result, False)


class TestGetEstimatedCost(ProviderBase):
    def setUp(self):
        super().setUp()
        self.transaction_system = ts = self.client.transaction_system
        ts.eth_for_batch_payment.return_value = 10000
        ts.eth_for_deposit.return_value = 20000

        self.task_id = 'task-uuid'
        self.task = Mock()
        self.provider.task_manager.tasks[self.task_id] = self.task

    def test_basic(self, *_):
        subtasks = 5

        result, error = self.provider.get_estimated_cost(
            "task type",
            options={
                "price": '150',
                "subtask_timeout": '00:00:02',
                "subtasks_count": str(subtasks),
            },
        )

        self.assertIsNone(error)
        self.assertEqual(
            result,
            {
                'GNT': '5',
                'ETH': '10000',
                'deposit': {
                    'GNT_required': '10',
                    'GNT_suggested': '20',
                    'ETH': '20000',
                },
            },
        )
        self.transaction_system.eth_for_batch_payment.assert_called_once_with(
            subtasks,
        )
        self.transaction_system.eth_for_deposit.assert_called_once_with()

    def test_full_restart(self, *_):
        self.task.get_total_tasks.return_value = 10
        self.task.subtask_price = 1

        result, error = self.provider.get_estimated_cost(
            "task_type",
            task_id=self.task_id
        )

        self.assertIsNone(error)
        self.assertEqual(
            result,
            {
                'GNT': '10',
                'ETH': '10000',
                'deposit': {
                    'GNT_required': '20',
                    'GNT_suggested': '40',
                    'ETH': '20000',
                },
            },
        )

    def test_partial_restart(self, *_):
        self.task.get_tasks_left.return_value = 2
        self.task.subtask_price = 2

        result, error = self.provider.get_estimated_cost(
            'task_type',
            task_id=self.task_id,
            partial=True
        )

        self.assertIsNone(error)
        self.assertEqual(
            result,
            {
                'GNT': '4',
                'ETH': '10000',
                'deposit': {
                    'GNT_required': '8',
                    'GNT_suggested': '16',
                    'ETH': '20000',
                },
            },
        )

    def test_task_non_found(self, *_):
        task_id = 'non-existent-uuid'

        result, error = self.provider.get_estimated_cost(
            'task_type',
            task_id=task_id,
            partial=True
        )

        self.assertIsNone(result)
        self.assertEqual(error, f'Task not found: {task_id}')

    def test_no_parameters(self, *_):
        result, error = self.provider.get_estimated_cost('task_type')

        self.assertIsNone(result)
        self.assertEqual(
            error,
            'You must pass either a task ID or task options.'
        )


class TestGetEstimatedSubtasksCost(ProviderBase):
    def setUp(self):
        super().setUp()
        self.transaction_system = ts = self.client.transaction_system
        ts.eth_for_batch_payment.return_value = 10000
        ts.eth_for_deposit.return_value = 20000

        self.task_id = 'mock-task-uuid'
        self.task = Mock()
        self.task.subtask_price = 2
        self.provider.task_manager.tasks[self.task_id] = self.task

        self.subtask_ids = ['subtask-uuid-1', 'subtask-uuid-2']
        self.provider.task_manager.subtask2task_mapping = \
            {sub_id: self.task_id for sub_id in self.subtask_ids}

    @mock.patch('golem.task.taskmanager.TaskManager.task_finished',
                return_value=False)
    def test_active_task(self, *_):
        result, error = self.provider.get_estimated_subtasks_cost(
            task_id=self.task_id,
            subtask_ids=self.subtask_ids
        )

        self.assertIsNone(error)
        self.assertEqual(
            result,
            {
                'GNT': '4',
                'ETH': '10000',
                'deposit': {
                    'GNT_required': '8',
                    'GNT_suggested': '16',
                    'ETH': '20000',
                },
            },
        )

    @mock.patch('golem.task.taskmanager.TaskManager.task_finished',
                return_value=True)
    def test_finished_task(self, *_):
        subtasks_given = {
            'failed-subtask-uuid': {'status': taskstate.SubtaskStatus.failure}
        }
        self.provider.task_manager.subtask2task_mapping = \
            {sub_id: self.task_id for sub_id in self.subtask_ids}
        self.task.subtasks_given = subtasks_given

        result, error = self.provider.get_estimated_subtasks_cost(
            task_id=self.task_id,
            subtask_ids=self.subtask_ids
        )

        self.assertIsNone(error)
        self.assertEqual(
            result,
            {
                'GNT': '6',
                'ETH': '10000',
                'deposit': {
                    'GNT_required': '12',
                    'GNT_suggested': '24',
                    'ETH': '20000',
                },
            },
        )

    def test_subtask_mismatch(self, *_):
        subtask_ids = ['im-not-from-this-task']

        result, error = self.provider.get_estimated_subtasks_cost(
            task_id=self.task_id,
            subtask_ids=subtask_ids
        )

        self.assertIsNone(result)
        self.assertEqual(error, f'Subtask does not belong to the given task.'
                                f'task_id: {self.task_id}, '
                                f'subtask_id: {subtask_ids[0]}')

    def test_task_not_found(self, *_):
        task_id = 'task-which-doesnt-exist'

        result, error = self.provider.get_estimated_subtasks_cost(
            task_id=task_id,
            subtask_ids=self.subtask_ids
        )

        self.assertIsNone(result)
        self.assertEqual(error, f'Task not found: {task_id}')

    @mock.patch('golem.task.taskmanager.TaskManager.task_finished',
                return_value=False)
    def test_removing_duplicate_subtasks(self, *_):
        subtask_ids = ['subtask-uuid-1', 'subtask-uuid-1', 'subtask-uuid-2']
        self.provider.task_manager.subtask2task_mapping = \
            {sub_id: self.task_id for sub_id in subtask_ids}

        result, error = self.provider.get_estimated_subtasks_cost(
            task_id=self.task_id,
            subtask_ids=subtask_ids
        )

        self.assertIsNone(error)
        self.assertEqual(
            result,
            {
                'GNT': '4',
                'ETH': '10000',
                'deposit': {
                    'GNT_required': '8',
                    'GNT_suggested': '16',
                    'ETH': '20000',
                },
            },
        )

<<<<<<< HEAD

@mock.patch('golem.task.taskmanager.TaskManager.get_subtask_dict',
            return_value=Mock())
class TestGetFragments(ProviderBase):
=======
>>>>>>> 4e52589f

class TestGetFragments(ProviderBase):
    @mock.patch('os.path.getsize')
    def test_get_fragments(self, *_):
        tm = self.client.task_manager
        task = self._create_task()
        subtasks_given = 4
        # Create first subtask with start_task = 1
        tm.get_next_subtask('mock-node-id', task.header.task_id, 0, 0, 0, 0)
        # Create three more subtasks, all with start_task = 2
        for i in range(subtasks_given - 1):
            with mock.patch('apps.rendering.task.renderingtask.RenderingTask'
                            '._get_next_task', return_value=2):
                tm.get_next_subtask(fake.pystr(min_chars=4, max_chars=24),
                                    task.header.task_id, 0, 0, 0, 0)

        task_fragments, error = self.provider.get_fragments(task.header.task_id)

        self.assertEqual(len(task_fragments), self.t_dict['subtasks_count'])
        subtasks = list(itertools.chain.from_iterable(task_fragments.values()))
        self.assertEqual(len(subtasks), subtasks_given)

    def test_task_not_found(self, *_):
        task_id = str(uuid.uuid4())

        task_fragments, error = self.provider.get_fragments(task_id)

        self.assertIsNone(task_fragments)
        self.assertTrue('Task not found' in error)

    def test_wrong_task_type(self, *_):
        task_id = str(uuid.uuid4())
        mock_task = Mock(spec=DummyTask)
        self.provider.task_manager.tasks[task_id] = mock_task

        task_fragments, error = self.provider.get_fragments(task_id)

        self.assertIsNone(task_fragments)
        self.assertTrue('Incorrect task type' in error)

    def _create_task(self) -> taskbase.Task:
        task = self.client.task_manager.create_task(self.t_dict)
        deferred = rpc.enqueue_new_task(self.client, task)
        return golem_deferred.sync_wait(deferred)

    def test_no_subtasks(self, *_):
        task_id = str(uuid.uuid4())
        subtask_count = 5
        mock_task = Mock(spec=RenderingTask)
        mock_task.total_tasks = subtask_count
        mock_task_state = Mock()
        mock_task_state.subtask_states = None
        tm = self.provider.task_manager
        tm.tasks[task_id] = mock_task
        tm.tasks_states[task_id] = mock_task_state

        task_fragments, error = self.provider.get_fragments(task_id)

        self.assertEqual(len(task_fragments), subtask_count)
        subtasks = list(itertools.chain.from_iterable(task_fragments.values()))
        self.assertFalse(subtasks)<|MERGE_RESOLUTION|>--- conflicted
+++ resolved
@@ -1018,13 +1018,6 @@
             },
         )
 
-<<<<<<< HEAD
-
-@mock.patch('golem.task.taskmanager.TaskManager.get_subtask_dict',
-            return_value=Mock())
-class TestGetFragments(ProviderBase):
-=======
->>>>>>> 4e52589f
 
 class TestGetFragments(ProviderBase):
     @mock.patch('os.path.getsize')
