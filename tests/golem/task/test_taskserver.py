import os
import random
import uuid
from collections import deque
from math import ceil
from unittest.mock import Mock, MagicMock, patch

from golem_messages.message import ComputeTaskDef
<<<<<<< HEAD
from mock import ANY
=======
from golem_messages import factories as msg_factories
>>>>>>> aa8a215d
from requests import HTTPError

import golem
from golem import model
from golem import testutils
from golem.clientconfigdescriptor import ClientConfigDescriptor
from golem.core.common import timeout_to_deadline
from golem.core.idgenerator import generate_id, generate_new_id_from_id
from golem.core.keysauth import KeysAuth
from golem.environments.environment import SupportStatus, UnsupportReason
from golem.network.hyperdrive.client import HyperdriveClientOptions, \
    HyperdriveClient, to_hyperg_peer
from golem.network.p2p.node import Node
from golem.resource.dirmanager import DirManager
from golem.resource.hyperdrive.resource import ResourceError
from golem.resource.hyperdrive.resourcesmanager import HyperdriveResourceManager
from golem.task import tasksession
from golem.task.taskbase import TaskHeader, ResultType
from golem.task.taskserver import TASK_CONN_TYPES
from golem.task.taskserver import TaskServer, WaitingTaskResult, logger
from golem.task.tasksession import TaskSession
from golem.task.taskstate import TaskState, TaskOp
from golem.tools.assertlogs import LogTestCase
from golem.tools.testwithreactor import TestDatabaseWithReactor
from golem.utils import encode_hex

from tests.factories.resultpackage import ExtractedPackageFactory


def get_example_task_header(key_id):
    return {
        "task_id": generate_id(key_id),
        "node_name": "ABC",
        "environment": "DEFAULT",
        "task_owner": dict(
            prv_port=40103,
            prv_addr='10.0.0.10'
        ),
        "task_owner_port": 10101,
        "task_owner_key_id": encode_hex(key_id),
        "task_owner_address": "10.10.10.10",
        "deadline": timeout_to_deadline(1201),
        "subtask_timeout": 120,
        "max_price": 20,
        "resource_size": 2 * 1024,
        "estimated_memory": 3 * 1024,
        "signature": None,
        "min_version": golem.__version__,
    }


def get_mock_task(key_gen, subtask_id):
    task_mock = Mock()
    key_id = str.encode(key_gen)
    task_mock.header = TaskHeader.from_dict(get_example_task_header(key_id))
    task_id = task_mock.header.task_id
    task_mock.header.max_price = 1010
    task_mock.query_extra_data.return_value.ctd = ComputeTaskDef(
        task_id=task_id,
        subtask_id=subtask_id,
    )
    return task_mock


class TaskServerTestBase(LogTestCase,
                         testutils.DatabaseFixture,
                         testutils.TestWithClient):
    def setUp(self):
        super().setUp()
        random.seed()
        self.ccd = ClientConfigDescriptor()
        with patch(
                'golem.network.concent.handlers_library.HandlersLibrary'
                '.register_handler',):
            self.ts = TaskServer(
                node=Node(),
                config_desc=self.ccd,
                client=self.client,
                use_docker_manager=False,
            )

    def tearDown(self):
        LogTestCase.tearDown(self)
        testutils.DatabaseFixture.tearDown(self)

        if hasattr(self, "ts") and self.ts:
            self.ts.quit()


class TestTaskServer(TaskServerTestBase):  # noqa pylint: disable=too-many-public-methods
    @patch(
        'golem.network.concent.handlers_library.HandlersLibrary'
        '.register_handler',
    )
    @patch('golem.task.taskarchiver.TaskArchiver')
    def test_request(self, tar, *_):
        ccd = ClientConfigDescriptor()
        ccd.min_price = 10
        n = Node()
        ts = TaskServer(
            node=n,
            config_desc=ccd,
            client=self.client,
            use_docker_manager=False,
            task_archiver=tar,
        )
        ts.verify_header_sig = lambda x: True
        self.ts = ts
        ts._is_address_accessible = Mock(return_value=True)
        ts.client.get_suggested_addr.return_value = "10.10.10.10"
        ts.client.get_suggested_conn_reverse.return_value = False
        ts.client.get_requesting_trust.return_value = 0.3
        self.assertIsInstance(ts, TaskServer)
        self.assertIsNone(ts.request_task())
        n2 = Node()
        n2.prv_addr = "10.10.10.10"
        n2.port = 10101
        keys_auth = KeysAuth(self.path, 'prv_key', '')
        task_header = get_example_task_header(keys_auth.public_key)
        task_header["task_owner"] = n2
        task_id = task_header["task_id"]
        ts.add_task_header(task_header)
        self.assertEqual(ts.request_task(), task_id)
        assert ts.remove_task_header(task_id)

        task_header = get_example_task_header(keys_auth.public_key)
        task_header["task_owner_port"] = 0
        task_id2 = task_header["task_id"]
        self.assertTrue(ts.add_task_header(task_header))
        self.assertIsNotNone(ts.task_keeper.task_headers[task_id2])
        # FIXME FIx this test
        # self.assertIsNone(ts.request_task())
        # self.assertIsNone(ts.task_keeper.task_headers.get(task_id2))
        # assert not ts.remove_task_header(task_id2)
        # FIXME remove me
        ts.remove_task_header(task_id2)

        # Task can be rejected for 3 reasons at this stage; in all cases
        # the task should be reported TaskArchiver listed as unsupported:
        # 1. Requestor's trust level is too low
        tar.reset_mock()
        ts.config_desc.requesting_trust = 0.5
        task_header = get_example_task_header(keys_auth.public_key)
        task_id3 = task_header["task_id"]
        task_header["task_owner"] = n2
        ts.add_task_header(task_header)
        self.assertIsNone(ts.request_task())
        tar.add_support_status.assert_called_with(
            task_id3,
            SupportStatus(
                False,
                {UnsupportReason.REQUESTOR_TRUST: 0.3}))
        assert ts.remove_task_header(task_id3)

        # 2. Task's max price is too low
        tar.reset_mock()
        ts.config_desc.requesting_trust = 0.0
        task_header = get_example_task_header(keys_auth.public_key)
        task_id4 = task_header["task_id"]
        task_header["max_price"] = 1
        task_header["task_owner"] = n2
        ts.add_task_header(task_header)
        self.assertIsNone(ts.request_task())
        tar.add_support_status.assert_called_with(
            task_id4,
            SupportStatus(
                False,
                {UnsupportReason.MAX_PRICE: 1}))
        assert ts.remove_task_header(task_id4)

        # 3. Requestor is on a black list.
        tar.reset_mock()
        ts.acl.disallow(keys_auth.key_id)
        task_header = get_example_task_header(keys_auth.public_key)
        task_id5 = task_header["task_id"]
        task_header["task_owner"] = n2
        ts.add_task_header(task_header)
        self.assertIsNone(ts.request_task())
        tar.add_support_status.assert_called_with(
            task_id5,
            SupportStatus(
                False,
                {UnsupportReason.DENY_LIST: keys_auth.key_id}))
        assert ts.remove_task_header(task_id5)

    @patch("golem.task.taskserver.Trust")
    def test_send_results(self, trust, *_):
        ccd = ClientConfigDescriptor()
        ccd.min_price = 11
        keys_auth = KeysAuth(self.path, 'priv_key', '')
        task_header = get_example_task_header(keys_auth.public_key)
        n = Node.from_dict(task_header['task_owner'])
        ts = self.ts
        ts._is_address_accessible = Mock(return_value=True)
        ts.verify_header_sig = lambda x: True
        ts.client.get_suggested_addr.return_value = "10.10.10.10"
        ts.client.get_requesting_trust.return_value = ts.max_trust
        results = {"data": "", "result_type": ResultType.DATA}
        task_header = get_example_task_header(keys_auth.public_key)
        task_id = task_header["task_id"]
        assert ts.add_task_header(task_header)
        assert ts.request_task()
        subtask_id = generate_new_id_from_id(task_id)
        subtask_id2 = generate_new_id_from_id(task_id)
        self.assertTrue(ts.send_results(subtask_id, task_id, results))
        ts.client.transaction_system.incomes_keeper.expect.reset_mock()
        self.assertTrue(ts.send_results(subtask_id2, task_id, results))
        wtr = ts.results_to_send[subtask_id]
        self.assertIsInstance(wtr, WaitingTaskResult)
        self.assertEqual(wtr.subtask_id, subtask_id)
        self.assertEqual(wtr.result, "")
        self.assertEqual(wtr.result_type, ResultType.DATA)
        self.assertEqual(wtr.last_sending_trial, 0)
        self.assertEqual(wtr.delay_time, 0)
        self.assertEqual(wtr.owner_address, "10.10.10.10")
        self.assertEqual(wtr.owner_port, 10101)
        self.assertEqual(wtr.owner_key_id, keys_auth.key_id)
        self.assertEqual(wtr.owner, n)
        self.assertEqual(wtr.already_sending, False)
        incomes_keeper = ts.client.transaction_system.incomes_keeper
        incomes_keeper.expect.assert_called_once_with(
            sender_node_id=keys_auth.key_id,
            subtask_id=subtask_id2,
            value=1,
        )

        subtask_id3 = generate_new_id_from_id(task_id)
        with self.assertLogs(logger, level='WARNING'):
            ts.subtask_rejected(subtask_id3)
        self.assertIsNotNone(ts.task_keeper.task_headers.get(task_id))

        prev_call_count = trust.PAYMENT.increase.call_count
        ts.client.transaction_system.incomes_keeper.received.assert_not_called()
        self.assertEqual(trust.PAYMENT.increase.call_count, prev_call_count)

        ctd = ComputeTaskDef()
        ctd['task_id'] = task_id
        ctd['subtask_id'] = subtask_id
        ttc = msg_factories.tasks.TaskToComputeFactory(price=1)
        ttc.compute_task_def = ctd
        ts.task_manager.comp_task_keeper.receive_subtask(ttc)
        model.Income.create(
            sender_node=keys_auth.public_key,
            task=ctd['task_id'],
            subtask=ctd['subtask_id'],
            value=1
        )

        from golem.model import Income
        ts.client.transaction_system. \
            incomes_keeper.received. \
            return_value = Income()

        prev_call_count = trust.PAYMENT.increase.call_count
        ts.increase_trust_payment("xyz")
        self.assertGreater(trust.PAYMENT.increase.call_count, prev_call_count)
        prev_call_count = trust.PAYMENT.decrease.call_count
        ts.decrease_trust_payment("xyz")
        self.assertGreater(trust.PAYMENT.decrease.call_count, prev_call_count)

    def test_connection_for_task_request_established(self, *_):
        ccd = ClientConfigDescriptor()
        ccd.min_price = 11
        ts = self.ts
        session = Mock()
        session.address = "10.10.10.10"
        session.port = 1020
        ts.conn_established_for_type[TASK_CONN_TYPES['task_request']](
            session, "abc", "nodename", "key", "xyz", 1010, 30, 3, 1, 2)
        self.assertEqual(session.task_id, "xyz")
        self.assertEqual(session.key_id, "key")
        self.assertEqual(session.conn_id, "abc")
        self.assertEqual(ts.task_sessions["xyz"], session)
        session.send_hello.assert_called_with()
        session.request_task.assert_called_with("nodename", "xyz", 1010, 30, 3,
                                                1, 2)

    def test_change_config(self, *_):
        ts = self.ts

        ccd2 = ClientConfigDescriptor()
        ccd2.task_session_timeout = 124
        ccd2.min_price = 0.0057
        ccd2.use_distributed_resource_management = 0
        ccd2.task_request_interval = 31
        # ccd2.use_waiting_ttl = False
        ts.change_config(ccd2)
        self.assertEqual(ts.config_desc, ccd2)
        self.assertEqual(ts.last_message_time_threshold, 124)
        self.assertEqual(ts.task_keeper.min_price, 0.0057)
        self.assertEqual(ts.task_manager.use_distributed_resources, False)
        self.assertEqual(ts.task_computer.task_request_frequency, 31)
        # self.assertEqual(ts.task_computer.use_waiting_ttl, False)

    def test_add_task_header(self, *_):
        keys_auth_2 = KeysAuth(
            os.path.join(self.path, "2"),
            'priv_key',
            'password',
        )

        ts = self.ts

        task_header = get_example_task_header(keys_auth_2.public_key)

        with self.assertRaises(Exception) as raised:
            ts.add_task_header(task_header)
            self.assertEqual(raised.exception.message, "Invalid signature")
            self.assertEqual(len(ts.get_others_tasks_headers()), 0)

        task_header["signature"] = keys_auth_2.sign(
            TaskHeader.dict_to_binary(task_header))

        self.assertIsNotNone(ts.add_task_header(task_header))
        self.assertEqual(len(ts.get_others_tasks_headers()), 1)

        task_header = get_example_task_header(keys_auth_2.public_key)
        task_id2 = task_header["task_id"]
        task_header["signature"] = keys_auth_2.sign(
            TaskHeader.dict_to_binary(task_header))

        self.assertIsNotNone(ts.add_task_header(task_header))
        self.assertEqual(len(ts.get_others_tasks_headers()), 2)

        self.assertIsNotNone(ts.add_task_header(task_header))
        self.assertEqual(len(ts.get_others_tasks_headers()), 2)

        new_header = dict(task_header)
        new_header["task_owner"]["pub_port"] = 9999
        new_header["signature"] = keys_auth_2.sign(
            TaskHeader.dict_to_binary(new_header))

        self.assertIsNotNone(ts.add_task_header(new_header))
        self.assertEqual(len(ts.get_others_tasks_headers()), 2)
        saved_task = next(th for th in ts.get_others_tasks_headers()
                          if th["task_id"] == task_id2)
        self.assertEqual(saved_task["signature"], new_header["signature"])

    def test_sync(self, *_):
        self.ts.sync_network()

    def test_forwarded_session_requests(self, *_):
        ts = self.ts
        ts.network = Mock()

        key_id = str(uuid.uuid4())
        conn_id = str(uuid.uuid4())
        subtask_id = str(uuid.uuid4())

        ts.add_forwarded_session_request(key_id, conn_id)
        self.assertEqual(len(ts.forwarded_session_requests), 1)

        ts.forwarded_session_requests[key_id]['time'] = 0
        ts._sync_forwarded_session_requests()
        self.assertEqual(len(ts.forwarded_session_requests), 0)

        ts.add_forwarded_session_request(key_id, conn_id)
        ts.forwarded_session_requests[key_id] = None
        ts._sync_forwarded_session_requests()
        self.assertEqual(len(ts.forwarded_session_requests), 0)

        session = MagicMock()
        session.address = '127.0.0.1'
        session.port = 65535

        ts.conn_established_for_type[TASK_CONN_TYPES['task_failure']](
            session, conn_id, key_id, subtask_id, "None"
        )
        self.assertEqual(ts.task_sessions[subtask_id], session)

    def test_retry_sending_task_result(self, *_):
        ts = self.ts
        ts.network = Mock()

        subtask_id = 'xxyyzz'
        wtr = Mock()
        wtr.already_sending = True

        ts.results_to_send[subtask_id] = wtr

        ts.retry_sending_task_result(subtask_id)
        self.assertFalse(wtr.already_sending)

    def test_send_waiting_results(self, *_):
        ts = self.ts
        ts.network = Mock()
        ts._mark_connected = Mock()
        ts.task_computer = Mock()
        ts.task_manager = Mock()
        ts.task_manager.check_timeouts.return_value = []
        ts.task_keeper = Mock()
        ts.task_connections_helper = Mock()
        ts._add_pending_request = Mock()

        subtask_id = 'xxyyzz'

        wtr = Mock()
        ts.results_to_send[subtask_id] = wtr

        wtr.already_sending = True
        wtr.last_sending_trial = 0
        wtr.delay_time = 0
        wtr.subtask_id = subtask_id
        wtr.address = '127.0.0.1'
        wtr.port = 10000

        ts.sync_network()
        ts._add_pending_request.assert_not_called()

        wtr.last_sending_trial = 0
        ts.retry_sending_task_result(subtask_id)

        ts.sync_network()
        self.assertEquals(ts._add_pending_request.call_count, 1)

        ts._add_pending_request.reset_mock()
        ts.task_sessions[subtask_id] = Mock()
        ts.task_sessions[subtask_id].last_message_time = float('infinity')

        ts.sync_network()
        ts._add_pending_request.assert_not_called()

        ts._add_pending_request.reset_mock()
        ts.results_to_send = dict()

        wtf = wtr

        ts.failures_to_send[subtask_id] = wtf
        ts.sync_network()
        ts._add_pending_request.assert_not_called()
        self.assertEqual(ts.failures_to_send, {})

        ts._add_pending_request.reset_mock()
        ts.task_sessions.pop(subtask_id)

        ts.failures_to_send[subtask_id] = wtf
        ts.sync_network()
        self.assertEquals(ts._add_pending_request.call_count, 1)
        self.assertEqual(ts.failures_to_send, {})

    def test_add_task_session(self, *_):
        ts = self.ts
        ts.network = Mock()

        session = Mock()
        subtask_id = 'xxyyzz'
        ts.add_task_session(subtask_id, session)
        self.assertIsNotNone(ts.task_sessions[subtask_id])

    def test_remove_task_session(self, *_):
        ts = self.ts
        ts.network = Mock()

        conn_id = str(uuid.uuid4())
        session = Mock()
        session.conn_id = conn_id

        ts.remove_task_session(session)
        ts.task_sessions['task'] = session
        ts.remove_task_session(session)

    def test_respond_to(self, *_):
        ts = self.ts
        ts.network = Mock()
        session = Mock()

        ts.respond_to('key_id', session, 'conn_id')
        self.assertTrue(session.dropped.called)

        session.dropped.called = False
        ts.response_list['conn_id'] = deque([lambda *_: lambda x: x])
        ts.respond_to('key_id', session, 'conn_id')
        self.assertFalse(session.dropped.called)

    def test_conn_for_task_failure_established(self, *_):
        ts = self.ts
        ts.network = Mock()
        session = Mock()
        session.address = '127.0.0.1'
        session.port = 40102

        method = ts._TaskServer__connection_for_task_failure_established
        method(session, 'conn_id', 'key_id', 'subtask_id', 'err_msg')

        self.assertEqual(session.key_id, 'key_id')
        self.assertIn('subtask_id', ts.task_sessions)
        self.assertTrue(session.send_hello.called)
        session.send_task_failure.assert_called_once_with('subtask_id',
                                                          'err_msg')

    def test_conn_for_start_session_failure(self, *_):
        ts = self.ts
        ts.network = Mock()
        ts.final_conn_failure = Mock()

        method = ts._TaskServer__connection_for_start_session_failure
        method('conn_id', 'key_id', Mock(), Mock(), 'ans_conn_id')

        ts.final_conn_failure.assert_called_with('conn_id')

    def test_conn_final_failures(self, *_):
        ts = self.ts
        ts.network = Mock()
        ts.final_conn_failure = Mock()
        ts.task_computer = Mock()

        ts.remove_pending_conn = Mock()
        ts.remove_responses = Mock()

        method = ts._TaskServer__connection_for_task_result_final_failure
        wtr = Mock()
        method('conn_id', wtr)

        self.assertTrue(ts.remove_pending_conn.called)
        self.assertTrue(ts.remove_responses.called)
        self.assertFalse(wtr.alreadySending)
        self.assertTrue(wtr.lastSendingTrial)

        ts.remove_pending_conn.called = False
        ts.remove_responses.called = False

        method = ts._TaskServer__connection_for_task_failure_final_failure
        method('conn_id', 'key_id', 'subtask_id', 'err_msg')

        self.assertTrue(ts.remove_pending_conn.called)
        self.assertTrue(ts.remove_responses.called)
        self.assertTrue(ts.task_computer.session_timeout.called)
        ts.remove_pending_conn.called = False
        ts.remove_responses.called = False
        ts.task_computer.session_timeout.called = False

        method = ts._TaskServer__connection_for_start_session_final_failure
        method('conn_id', 'key_id', Mock(), Mock(), 'ans_conn_id')

        self.assertTrue(ts.remove_pending_conn.called)
        self.assertTrue(ts.remove_responses.called)
        self.assertTrue(ts.task_computer.session_timeout.called)

        self.assertFalse(ts.task_computer.task_request_rejected.called)
        method = ts._TaskServer__connection_for_task_request_final_failure
        method('conn_id', 'node_name', 'key_id', 'task_id', 1000, 1000, 1000,
               1024, 3)
        self.assertTrue(ts.task_computer.task_request_rejected.called)

    def test_task_result_connection_failure(self, *_):
        """Tests what happens after connection failure when sending
        task_result"""
        node = Mock(
            key='deadbeef',
            prv_port=None,
            prv_addr='10.0.0.10',
        )
        ts = self.ts
        ts.network = MagicMock()
        ts.final_conn_failure = Mock()
        ts.task_computer = Mock()
        ts._is_address_accessible = Mock(return_value=True)

        # Always fail on listening
        from golem.network.transport import tcpnetwork
        ts.network.listen = MagicMock(
            side_effect=lambda listen_info, waiting_task_result:
            tcpnetwork.TCPNetwork.__call_failure_callback(  # noqa pylint: disable=too-many-function-args
                listen_info.failure_callback,
                {'waiting_task_result': waiting_task_result}
            )
        )
        # Try sending mocked task_result
        wtr = MagicMock(
            owner=node,
            owner_key_id='owner_key_id'
        )
        ts._add_pending_request(
            TASK_CONN_TYPES['task_result'],
            node,
            prv_port=node.prv_port,
            pub_port=node.pub_port,
            args={'waiting_task_result': wtr}
        )
        ts._sync_pending()
        assert not ts.network.connect.called

    def test_should_accept_provider(self, *_):
        ts = self.ts
        self.client.get_computing_trust = Mock(return_value=0.4)
        ts.config_desc.computing_trust = 0.2
        assert ts.should_accept_provider("ABC")
        ts.config_desc.computing_trust = 0.4
        assert ts.should_accept_provider("ABC")
        ts.config_desc.computing_trust = 0.5
        assert not ts.should_accept_provider("ABC")

        ts.config_desc.computing_trust = 0.2
        assert ts.should_accept_provider("ABC")

        ts.acl.disallow("ABC")
        assert not ts.should_accept_provider("ABC")

    def test_should_accept_requestor(self, *_):
        ts = self.ts
        self.client.get_requesting_trust = Mock(return_value=0.4)
        ts.config_desc.requesting_trust = 0.2
        assert ts.should_accept_requestor("ABC").is_ok()
        ts.config_desc.requesting_trust = 0.4
        assert ts.should_accept_requestor("ABC").is_ok()
        ts.config_desc.requesting_trust = 0.5
        ss = ts.should_accept_requestor("ABC")
        assert not ss.is_ok()
        assert UnsupportReason.REQUESTOR_TRUST in ss.desc
        self.assertEqual(ss.desc[UnsupportReason.REQUESTOR_TRUST], 0.4)

        ts.config_desc.requesting_trust = 0.2
        assert ts.should_accept_requestor("ABC").is_ok()

        ts.acl.disallow("ABC")
        ss = ts.should_accept_requestor("ABC")
        assert not ss.is_ok()
        assert UnsupportReason.DENY_LIST in ss.desc
        self.assertEqual(ss.desc[UnsupportReason.DENY_LIST], "ABC")

    @patch('golem.task.taskserver.TaskServer._mark_connected')
    def test_new_session_prepare(self, mark_mock, *_):
        session = tasksession.TaskSession(conn=MagicMock())
        session.address = '127.0.0.1'
        session.port = 10

        subtask_id = str(uuid.uuid4())
        key_id = str(uuid.uuid4())
        conn_id = str(uuid.uuid4())

        self.ts.new_session_prepare(
            session=session,
            subtask_id=subtask_id,
            key_id=key_id,
            conn_id=conn_id
        )
        self.assertEqual(session.task_id, subtask_id)
        self.assertEqual(session.key_id, key_id)
        self.assertEqual(session.conn_id, conn_id)
        mark_mock.assert_called_once_with(conn_id, session.address,
                                          session.port)

    def test_new_connection(self, *_):
        ts = self.ts
        tss = TaskSession(Mock())
        ts.new_connection(tss)
        assert len(ts.task_sessions_incoming) == 1
        assert ts.task_sessions_incoming.pop() == tss

    def test_download_options(self, *_):
        dm = DirManager(self.path)
        rm = HyperdriveResourceManager(dm)
        self.client.resource_server.resource_manager = rm
        ts = self.ts

        options = HyperdriveClientOptions(HyperdriveClient.CLIENT_ID,
                                          HyperdriveClient.VERSION)

        client_options = ts.get_download_options(options, task_id='task_id')
        assert client_options.peers is None

        peers = [
            to_hyperg_peer('127.0.0.1', 3282),
            to_hyperg_peer('127.0.0.1', 0),
            to_hyperg_peer('127.0.0.1', None),
            to_hyperg_peer('1.2.3.4', 3282),
            {'uTP': ('1.2.3.4', 3282)}
        ]

        options = HyperdriveClientOptions(HyperdriveClient.CLIENT_ID,
                                          HyperdriveClient.VERSION,
                                          options=dict(peers=peers))

        client_options = ts.get_download_options(options, task_id='task_id')
        assert client_options.options.get('peers') == [
            to_hyperg_peer('127.0.0.1', 3282),
            to_hyperg_peer('1.2.3.4', 3282),
        ]

    def test_download_options_errors(self, *_):
        built_options = Mock()
        rm = Mock(build_client_options=Mock(return_value=built_options))
        self.ts._get_resource_manager = Mock(return_value=rm)

        assert self.ts.get_download_options(
            received_options=None,
            task_id='task_id'
        ) is built_options

        assert self.ts.get_download_options(
            received_options={'options': {'peers': ['Invalid']}},
            task_id='task_id'
        ) is built_options

        assert self.ts.get_download_options(
            received_options=Mock(filtered=Mock(side_effect=Exception)),
            task_id='task_id'
        ) is built_options

    def test_pause_and_resume(self, *_):
        from apps.core.task.coretask import CoreTask

        assert self.ts.active
        assert not CoreTask.VERIFICATION_QUEUE._paused

        self.ts.pause()

        assert not self.ts.active
        assert CoreTask.VERIFICATION_QUEUE._paused

        self.ts.resume()

        assert self.ts.active
        assert not CoreTask.VERIFICATION_QUEUE._paused


class TestTaskServer2(TestDatabaseWithReactor, testutils.TestWithClient):
    def setUp(self):
        for parent in self.__class__.__bases__:
            parent.setUp(self)
        random.seed()
        self.ccd = self._get_config_desc()
        with patch(
                'golem.network.concent.handlers_library.HandlersLibrary'
                '.register_handler',):
            self.ts = TaskServer(
                node=Node(),
                config_desc=self.ccd,
                client=self.client,
                use_docker_manager=False,
            )
        self.ts.task_computer = MagicMock()

    def tearDown(self):
        for parent in self.__class__.__bases__:
            parent.tearDown(self)

    def test_find_sessions(self, *_):
        subtask_id = str(uuid.uuid4())

        # Empty
        self.assertEqual([], self.ts._find_sessions(subtask_id))

        # Found task_id
        task_id = 't' + str(uuid.uuid4())
        session = MagicMock()
        session.task_id = task_id
        self.ts.task_manager.subtask2task_mapping[subtask_id] = task_id
        self.ts.task_sessions_incoming.add(session)
        self.assertEqual([session], self.ts._find_sessions(subtask_id))

        # Found in task_sessions
        subtask_session = MagicMock()
        self.ts.task_sessions[subtask_id] = subtask_session
        self.assertEqual([subtask_session], self.ts._find_sessions(subtask_id))

    @patch("golem.task.taskmanager.TaskManager.dump_task")
    @patch("golem.task.taskserver.Trust")
    def test_results(self, trust, dump_mock, *_):
        ts = self.ts
        ts.task_manager.listen_port = 1111
        ts.task_manager.listen_address = "10.10.10.10"

        task_mock = get_mock_task("xyz", "xxyyzz")
        task_mock.get_trust_mod.return_value = ts.max_trust
        task_id = task_mock.header.task_id
        extra_data = Mock()
        extra_data.ctd = ComputeTaskDef()
        extra_data.ctd['task_id'] = task_mock.header.task_id
        extra_data.ctd['subtask_id'] = "xxyyzz"
        extra_data.should_wait = False
        task_mock.query_extra_data.return_value = extra_data
        task_mock.task_definition.subtask_timeout = 3600

        ts.task_manager.add_new_task(task_mock)
        ts.task_manager.tasks_states[task_id].status = \
            ts.task_manager.activeStatus[0]
        subtask, wrong_task, wait = ts.task_manager.get_next_subtask(
            "DEF",
            "DEF",
            task_id,
            1000, 10,
            5, 10, 2,
            "10.10.10.10")
        expected_value = ceil(1031 * 1010 / 3600)
        ts.task_manager.set_subtask_value("xxyyzz", expected_value)
        account_info = Mock()
        account_info.key_id = "key"
        prev_calls = trust.COMPUTED.increase.call_count
        ts.accept_result("xxyyzz", account_info)
        ts.client.transaction_system.add_payment_info.assert_called_with(
            task_id,
            "xxyyzz",
            expected_value,
            account_info)
        self.assertGreater(trust.COMPUTED.increase.call_count, prev_calls)

    @patch("golem.task.taskmanager.TaskManager.dump_task")
    @patch("golem.task.taskserver.Trust")
    def test_results_no_payment_addr(self, *_):
        # FIXME: This test is too heavy, it starts up whole Golem Client.
        ts = self.ts
        ts.task_manager.listen_address = "10.10.10.10"
        ts.task_manager.listen_port = 1111

        extra_data = Mock()
        extra_data.ctd = ComputeTaskDef()
        extra_data.ctd['subtask_id'] = "xxyyzz"
        extra_data.should_wait = False

        task_mock = get_mock_task("xyz", "xxyyzz")
        task_id = task_mock.header.task_id
        task_mock.get_trust_mod.return_value = ts.max_trust
        extra_data.ctd['task_id'] = task_id
        task_mock.query_extra_data.return_value = extra_data
        task_mock.task_definition.subtask_timeout = 3600

        ts.task_manager.add_new_task(task_mock)
        ts.task_manager.tasks_states[task_id].status = \
            ts.task_manager.activeStatus[0]
        subtask, wrong_task, wait = ts.task_manager.get_next_subtask(
            "DEF", "DEF", task_id, 1000, 10, 5, 10, 2, "10.10.10.10")

        account_info = Mock()
        account_info.key_id = "key"
        account_info.eth_account = Mock()
        account_info.eth_account.address = None

        ts.accept_result("xxyyzz", account_info)
        self.assertEqual(
            ts.client.transaction_system.add_payment_info.call_count, 0)

    def test_disconnect(self, *_):
        self.ts.task_sessions = {'task_id': Mock()}
        self.ts.disconnect()
        assert self.ts.task_sessions['task_id'].dropped.called

    def _get_config_desc(self):
        ccd = ClientConfigDescriptor()
        ccd.root_path = self.path
        return ccd


class TestRestoreResources(LogTestCase, testutils.DatabaseFixture,
                           testutils.TestWithClient):

    def setUp(self):
        for parent in self.__class__.__bases__:
            parent.setUp(self)

        self.node = Mock(prv_addr='10.0.0.2', prv_port=40102,
                         pub_addr='1.2.3.4', pub_port=40102,
                         hyperg_prv_port=3282, hyperg_pub_port=3282,
                         prv_addresses=['10.0.0.2'],)

        self.resource_manager = Mock(
            add_task=Mock(side_effect=lambda *a, **b: ([], "a1b2c3"))
        )
        with patch(
                'golem.network.concent.handlers_library.HandlersLibrary'
                '.register_handler',):
            self.ts = TaskServer(
                node=self.node,
                config_desc=ClientConfigDescriptor(),
                client=self.client,
                use_docker_manager=False,
            )
        self.ts.task_manager.notify_update_task = Mock(
            side_effect=self.ts.task_manager.notify_update_task
        )
        self.ts.task_manager.delete_task = Mock(
            side_effect=self.ts.task_manager.delete_task
        )
        self.ts._get_resource_manager = Mock(
            return_value=self.resource_manager
        )
        self.ts.task_manager.dump_task = Mock()
        self.task_count = 3

    @staticmethod
    def _create_tasks(task_server, count):
        for _ in range(count):
            task_id = str(uuid.uuid4())
            task = Mock()
            task.header.deadline = 2524608000
            task.get_resources.return_value = []
            task_server.task_manager.tasks[task_id] = task
            task_server.task_manager.tasks_states[task_id] = TaskState()

    def test_without_tasks(self, *_):
        with patch.object(self.resource_manager, 'add_task',
                          side_effect=ConnectionError):
            self.ts.restore_resources()
            assert not self.resource_manager.add_task.called
            assert not self.ts.task_manager.delete_task.called
            assert not self.ts.task_manager.notify_update_task.called

    def test_with_connection_error(self, *_):
        self._create_tasks(self.ts, self.task_count)

        with patch.object(self.resource_manager, 'add_task',
                          side_effect=ConnectionError):
            self.ts.restore_resources()
            assert self.resource_manager.add_task.call_count == self.task_count
            assert self.ts.task_manager.delete_task.call_count == \
                self.task_count
            assert not self.ts.task_manager.notify_update_task.called

    def test_with_http_error(self, *_):
        self._create_tasks(self.ts, self.task_count)

        with patch.object(self.resource_manager, 'add_task',
                          side_effect=HTTPError):
            self.ts.restore_resources()
            assert self.resource_manager.add_task.call_count == self.task_count
            assert self.ts.task_manager.delete_task.call_count == \
                self.task_count
            assert not self.ts.task_manager.notify_update_task.called

    def test_with_http_error_and_resource_hashes(self, *_):
        self._test_with_error_and_resource_hashes(HTTPError)

    def test_with_resource_error_and_resource_hashes(self, *_):
        self._test_with_error_and_resource_hashes(ResourceError)

    def _test_with_error_and_resource_hashes(self, error_class):
        self._create_tasks(self.ts, self.task_count)
        for state in self.ts.task_manager.tasks_states.values():
            state.resource_hash = str(uuid.uuid4())

        with patch.object(self.resource_manager, 'add_task',
                          side_effect=error_class):
            self.ts.restore_resources()
            assert self.resource_manager.add_task.call_count ==\
                self.task_count * 2
            assert self.ts.task_manager.delete_task.call_count == \
                self.task_count
            assert not self.ts.task_manager.notify_update_task.called

    def test_restore_resources(self, *_):
        self._create_tasks(self.ts, self.task_count)

        self.ts.restore_resources()
        assert self.resource_manager.add_task.call_count == self.task_count
        assert not self.ts.task_manager.delete_task.called
        assert self.ts.task_manager.notify_update_task.call_count == \
            self.task_count

    def test_restore_resources_call(self, *_):
        self._create_tasks(self.ts, 1)

        task_states = self.ts.task_manager.tasks_states
        task_id = next(iter(task_states.keys()))
        task_state = next(iter(task_states.values()))
        task_state.package_path = os.path.join(self.path, task_id + '.bin')
        task_state.resource_hash = str(uuid.uuid4())

        self.ts._restore_resources = Mock()
        self.ts.restore_resources()

        self.ts._restore_resources.assert_called_with(
<<<<<<< HEAD
            [task_state.package_path], task_id,
            resource_hash=task_state.resource_hash, timeout=ANY
        )

    def test_finished_task_listener(self, *_):
        self.ts.client = Mock()
        remove_task = self.ts.client.p2pservice.remove_task

        values = dict(TaskOp.__members__)
        values.pop('FINISHED')

        for value in values:
            self.ts.finished_task_listener(op=value)
            assert not remove_task.called

        for value in values:
            self.ts.finished_task_listener(event='task_status_updated',
                                           op=value)
            assert not remove_task.called

        self.ts.finished_task_listener(event='task_status_updated',
                                       op=TaskOp.FINISHED)
        assert remove_task.called
=======
            [task_state.package_path], task_id, task_state.resource_hash
        )


class TaskVerificationResultTest(TaskServerTestBase):

    def setUp(self):
        super().setUp()
        self.conn_id = 'connid'
        self.key_id = 'keyid'
        self.conn_type = TASK_CONN_TYPES['task_verification_result']

    @staticmethod
    def _mock_session():
        session = Mock()
        session.address = "10.10.10.10"
        session.port = 1020
        return session

    def test_connection_established(self):
        session = self._mock_session()
        extracted_package = ExtractedPackageFactory()
        subtask_id = extracted_package.descriptor.subtask_id

        self.ts.conn_established_for_type[self.conn_type](
            session, self.conn_id, extracted_package, self.key_id
        )
        self.assertEqual(session.task_id, subtask_id)
        self.assertEqual(session.key_id, self.key_id)
        self.assertEqual(session.conn_id, self.conn_id)
        self.assertEqual(self.ts.task_sessions[subtask_id], session)
        result_received_call = session.result_received.call_args[0]
        self.assertEqual(result_received_call[0].get('subtask_id'), subtask_id)

    @patch('golem.task.taskserver.logger.warning')
    def test_conection_failed(self, log_mock):
        extracted_package = ExtractedPackageFactory()
        subtask_id = extracted_package.descriptor.subtask_id
        self.ts.conn_failure_for_type[self.conn_type](
            self.conn_id, extracted_package, self.key_id
        )
        self.assertIn(
            "Failed to establish a session", log_mock.call_args[0][0])
        self.assertIn(subtask_id, log_mock.call_args[0][1])
        self.assertIn(self.key_id, log_mock.call_args[0][2])

    @patch('golem.task.taskserver.TaskServer._is_address_accessible',
           Mock(return_value=True))
    @patch('golem.task.taskserver.TaskServer.get_socket_addresses',
           Mock(return_value=[Mock()]))
    def test_verify_results(self, *_):
        rct = msg_factories.tasks.ReportComputedTaskFactory(
            node_info=self.ts.node.to_dict())
        extracted_package = ExtractedPackageFactory()
        self.ts.verify_results(rct, extracted_package)
        pc = list(self.ts.pending_connections.values())[0]

        self.assertEqual(
            pc.established.func.__name__,
            '__connection_for_task_verification_result_established')
        self.assertEqual(
            pc.failure.func.__name__,
            '__connection_for_task_verification_result_failure',
        )
        self.assertEqual(
            pc.final_failure.func.__name__,
            '__connection_for_task_verification_result_failure',
        )
>>>>>>> aa8a215d
<|MERGE_RESOLUTION|>--- conflicted
+++ resolved
@@ -3,14 +3,10 @@
 import uuid
 from collections import deque
 from math import ceil
-from unittest.mock import Mock, MagicMock, patch
+from unittest.mock import Mock, MagicMock, patch, ANY
 
 from golem_messages.message import ComputeTaskDef
-<<<<<<< HEAD
-from mock import ANY
-=======
 from golem_messages import factories as msg_factories
->>>>>>> aa8a215d
 from requests import HTTPError
 
 import golem
@@ -972,7 +968,6 @@
         self.ts.restore_resources()
 
         self.ts._restore_resources.assert_called_with(
-<<<<<<< HEAD
             [task_state.package_path], task_id,
             resource_hash=task_state.resource_hash, timeout=ANY
         )
@@ -996,9 +991,6 @@
         self.ts.finished_task_listener(event='task_status_updated',
                                        op=TaskOp.FINISHED)
         assert remove_task.called
-=======
-            [task_state.package_path], task_id, task_state.resource_hash
-        )
 
 
 class TaskVerificationResultTest(TaskServerTestBase):
@@ -1064,5 +1056,4 @@
         self.assertEqual(
             pc.final_failure.func.__name__,
             '__connection_for_task_verification_result_failure',
-        )
->>>>>>> aa8a215d
+        )