<<<<<<< HEAD
=======
# pylint: disable=protected-access,too-many-lines
import datetime
import json
>>>>>>> 1832d63a
import os
import time
import uuid
from random import Random
from types import MethodType
from unittest import mock
from unittest import TestCase
from unittest.mock import (
    MagicMock,
    Mock,
    patch,
)

from ethereum.utils import denoms
from freezegun import freeze_time
from pydispatch import dispatcher
from twisted.internet.defer import Deferred

<<<<<<< HEAD
from apps.appsmanager import AppsManager
=======
from apps.dummy.task.dummytask import DummyTask
>>>>>>> 1832d63a
from apps.dummy.task.dummytaskstate import DummyTaskDefinition
import golem
from golem import model
from golem import testutils
from golem.client import Client, ClientTaskComputerEventListener, \
    DoWorkService, MonitoringPublisherService, \
    NetworkConnectionPublisherService, \
    ResourceCleanerService, TaskArchiverService, \
    TaskCleanerService
from golem.clientconfigdescriptor import ClientConfigDescriptor
from golem.core.common import timeout_to_string
from golem.core.deferred import sync_wait
from golem.environments.environment import Environment as DefaultEnvironment
from golem.manager.nodestatesnapshot import ComputingSubtaskStateSnapshot
from golem.network.p2p.node import Node
from golem.network.p2p.p2pservice import P2PService
from golem.network.p2p.peersession import PeerSessionInfo
from golem.report import StatusPublisher
from golem.resource.dirmanager import DirManager
from golem.rpc.mapping.rpceventnames import UI, Environment
from golem.task.acl import Acl
from golem.task.taskbase import Task
from golem.task.taskserver import TaskServer
from golem.task.taskstate import TaskState, TaskStatus, SubtaskStatus, \
    TaskTestStatus
from golem.task.tasktester import TaskTester
from golem.tools import testwithreactor
from golem.tools.assertlogs import LogTestCase

from .ethereum.test_fundslocker import make_mock_task as \
    make_fundslocker_mock_task

random = Random(__name__)


def mock_async_run(req, success, error):
    deferred = Deferred()
    if success:
        deferred.addCallback(success)
    if error:
        deferred.addErrback(error)

    try:
        result = req.method(*req.args, **req.kwargs)
    except Exception as e:  # pylint: disable=broad-except
        deferred.errback(e)
    else:
        deferred.callback(result)

    return deferred


def random_hex_str() -> str:
    return str(uuid.uuid4()).replace('-', '')


def done_deferred(return_value=None):
    deferred = Deferred()
    deferred.callback(return_value)
    return deferred


def make_mock_ets(eth=100, gnt=100):
    ets = MagicMock(name="MockTransactionSystem")
    ets.get_balance.return_value = (
        gnt * denoms.ether,
        gnt * denoms.ether,
        eth * denoms.ether,
        time.time(),
        time.time(),
    )
    ets.eth_for_batch_payment.return_value = 0.0001 * denoms.ether
    ets.eth_base_for_batch_payment.return_value = 0.001 * denoms.ether
    ets.get_payment_address.return_value = '0x' + 40 * 'a'
    return ets


@patch('golem.client.node_info_str')
@patch(
    'golem.network.concent.handlers_library.HandlersLibrary'
    '.register_handler',
)
@patch('signal.signal')
@patch('golem.network.p2p.node.Node.collect_network_info')
def make_client(*_, **kwargs):
    default_kwargs = {
        'app_config': Mock(),
        'config_desc': ClientConfigDescriptor(),
        'keys_auth': Mock(
            _private_key='a' * 32,
            key_id='a' * 64,
            public_key=b'a' * 128,
        ),
        'database': Mock(),
        'transaction_system': Mock(),
        'connect_to_known_hosts': False,
        'use_docker_manager': False,
        'use_monitor': False,
    }
    default_kwargs.update(kwargs)
    client = Client(**default_kwargs)
    return client


class TestClientBase(testwithreactor.TestDatabaseWithReactor):
    def setUp(self):
        super().setUp()
        self.client = make_client(datadir=self.path)

    def tearDown(self):
        self.client.quit()
        super().tearDown()


@patch(
    'golem.network.concent.handlers_library.HandlersLibrary'
    '.register_handler',
)
class TestClient(TestClientBase):
    # FIXME: if we someday decide to run parallel tests,
    # this may completely break. Issue #2456
    # pylint: disable=attribute-defined-outside-init

    def test_get_payments(self, *_):
        ets = self.client.transaction_system
        assert self.client.get_payments_list() == \
            ets.get_payments_list.return_value

    def test_get_incomes(self, *_):
        ets = self.client.transaction_system
        ets.get_incomes_list.return_value = []
        self.client.get_incomes_list()
        ets.get_incomes_list.assert_called_once_with()

    def test_withdraw(self, *_):
        ets = self.client.transaction_system
        ets.return_value = ets
        ets.return_value.eth_base_for_batch_payment.return_value = 0
        self.client.withdraw('123', '0xdead', 'ETH')
        ets.withdraw.assert_called_once_with(123, '0xdead', 'ETH')

    def test_get_withdraw_gas_cost(self, *_):
        dest = '0x' + 40 * '0'
        ets = Mock()
        ets = self.client.transaction_system
        self.client.get_withdraw_gas_cost('123', dest, 'ETH')
        ets.get_withdraw_gas_cost.assert_called_once_with(123, dest, 'ETH')

    def test_payment_address(self, *_):
        payment_address = self.client.get_payment_address()
        self.assertIsInstance(payment_address, str)
        self.assertTrue(len(payment_address) > 0)

    def test_remove_resources(self, *_):
        def unique_dir():
            d = os.path.join(self.path, str(uuid.uuid4()))
            if not os.path.exists(d):
                os.makedirs(d)
            return d

        c = self.client
        c.task_server = Mock()
        c.task_server.get_task_computer_root.return_value = unique_dir()
        c.task_server.task_manager.get_task_manager_root.return_value = \
            unique_dir()

        c.resource_server = Mock()
        c.resource_server.get_distributed_resource_root.return_value = \
            unique_dir()

        d = c.get_distributed_files_dir()
        self.assertIn(self.path, os.path.normpath(d))  # normpath for mingw
        self.additional_dir_content([3], d)
        c.remove_distributed_files()
        self.assertEqual(os.listdir(d), [])

        d = c.get_received_files_dir()
        self.assertIn(self.path, d)
        self.additional_dir_content([3], d)
        c.remove_received_files()
        self.assertEqual(os.listdir(d), [])

    def test_datadir_lock(self, *_):
        # Let's use non existing dir as datadir here to check how the Client
        # is able to cope with that.
        datadir = os.path.join(self.path, "non-existing-dir")
        self.client = make_client(datadir=datadir)
        self.assertEqual(self.client.config_desc.node_address, '')
        with self.assertRaises(IOError):
            make_client(datadir=datadir)

    def test_quit(self, *_):
        self.client.db = None
        self.client.quit()

    def test_collect_gossip(self, *_):
        self.client.start_network()
        self.client.collect_gossip()

    def test_activate_hw_preset(self, *_):
        config = self.client.config_desc
        config.hardware_preset_name = 'non-existing'
        config.num_cores = 0
        config.max_memory_size = 0
        config.max_resource_size = 0

        self.client.activate_hw_preset('custom')

        assert config.hardware_preset_name == 'custom'
        assert config.num_cores > 0
        assert config.max_memory_size > 0
        assert config.max_resource_size > 0

    def test_presets(self, *_):  # noqa This test depends on DatabaseFixture pylint: disable=no-self-use
        Client.save_task_preset("Preset1", "TaskType1", "data1")
        Client.save_task_preset("Preset2", "TaskType1", "data2")
        Client.save_task_preset("Preset1", "TaskType2", "data3")
        Client.save_task_preset("Preset3", "TaskType2", "data4")
        presets = Client.get_task_presets("TaskType1")
        assert len(presets) == 2
        assert presets["Preset1"] == "data1"
        assert presets["Preset2"] == "data2"
        presets = Client.get_task_presets("TaskType2")
        assert len(presets) == 2
        assert presets["Preset1"] == "data3"
        assert presets["Preset3"] == "data4"
        Client.delete_task_preset("TaskType2", "Preset1")
        presets = Client.get_task_presets("TaskType1")
        assert len(presets) == 2
        assert presets["Preset1"] == "data1"
        presets = Client.get_task_presets("TaskType2")
        assert len(presets) == 1
        assert presets.get("Preset1") is None

    @patch('golem.environments.environmentsmanager.'
           'EnvironmentsManager.load_config')
    @patch('golem.client.SystemMonitor')
    @patch('golem.client.P2PService.connect_to_network')
    def test_start_stop(self, connect_to_network, *_):
        deferred = Deferred()
        connect_to_network.side_effect = lambda *_: deferred.callback(True)
        self.client.are_terms_accepted = lambda: True

        self.client.start()
        sync_wait(deferred)

        self.client.p2pservice.disconnect = Mock(
            side_effect=self.client.p2pservice.disconnect)
        self.client.task_server.disconnect = Mock(
            side_effect=self.client.task_server.disconnect)

        self.client.stop()

        self.client.p2pservice.disconnect.assert_called_once()
        self.client.task_server.disconnect.assert_called_once()

    @patch('golem.environments.environmentsmanager.'
           'EnvironmentsManager.load_config')
    @patch('golem.client.SystemMonitor')
    @patch('golem.client.P2PService.connect_to_network')
    def test_pause_resume(self, *_):
        self.client.start()

        assert self.client.p2pservice.active
        assert self.client.task_server.active

        self.client.pause()

        assert not self.client.p2pservice.active
        assert not self.client.task_server.active

        self.client.resume()

        assert self.client.p2pservice.active
        assert self.client.task_server.active

        self.client.stop()

    @patch('golem.client.path')
    @patch('golem.client.async_run', mock_async_run)
    @patch('golem.network.concent.client.ConcentClientService.start')
    @patch('golem.client.SystemMonitor')
    @patch('golem.client.P2PService.connect_to_network')
    def test_restart_task(self, connect_to_network, *_):
        self.client.apps_manager.load_all_apps()

        deferred = Deferred()
        connect_to_network.side_effect = lambda *_: deferred.callback(True)
        self.client.are_terms_accepted = lambda: True
        self.client.start()
        sync_wait(deferred)

        def create_resource_package(*_args):
            result = 'package_path', 'package_sha1'
            return done_deferred(result)

        def add_task(*_args, **_kwargs):
            resource_manager_result = 'res_hash', ['res_file_1']
            result = resource_manager_result, 'res_file_1', 'package_hash', 0
            return done_deferred(result)

        self.client.resource_server = Mock(
            create_resource_package=Mock(side_effect=create_resource_package),
            add_task=Mock(side_effect=add_task)
        )

        task_manager = self.client.task_server.task_manager

        task_manager.dump_task = Mock()
        task_manager.listen_address = '127.0.0.1'
        task_manager.listen_port = 40103

        some_file_path = self.new_path / "foo"
        # pylint thinks it's PurePath, but it's a concrete path
        some_file_path.touch()  # pylint: disable=no-member

        task_dict = {
            'bid': 5.0,
            'compute_on': 'cpu',
            'name': 'test task',
            'options': {
                'difficulty': 1337,
                'output_path': '',
            },
            'resources': [str(some_file_path)],
            'subtask_timeout': timeout_to_string(3),
            'subtasks': 1,
            'timeout': timeout_to_string(3),
            'type': 'Dummy',
        }

        task_id, error = self.client.create_task(task_dict)

        assert task_id
        assert not error

        new_task_id, error = self.client.restart_task(task_id)
        assert new_task_id
        assert not error
        assert len(task_manager.tasks_states) == 2

        assert task_id != new_task_id
        assert task_manager.tasks_states[
            task_id].status == TaskStatus.restarted
        assert all(
            ss.subtask_status == SubtaskStatus.restarted
            for ss
            in task_manager.tasks_states[task_id].subtask_states.values())
        assert task_manager.tasks_states[new_task_id].status \
            == TaskStatus.waiting

    @patch('golem.client.get_timestamp_utc')
    def test_clean_old_tasks_no_tasks(self, *_):
        self.client.get_tasks = Mock(return_value=[])
        self.client.delete_task = Mock()
        self.client.clean_old_tasks()
        self.client.delete_task.assert_not_called()

    @patch('golem.client.get_timestamp_utc')
    def test_clean_old_tasks_only_new(self, get_timestamp, *_):
        self.client.config_desc.clean_tasks_older_than_seconds = 5
        self.client.get_tasks = Mock(return_value=[{
            'time_started': 0,
            'timeout': timeout_to_string(5),
            'id': 'new_task'
        }])
        get_timestamp.return_value = 7
        self.client.delete_task = Mock()
        self.client.clean_old_tasks()
        self.client.delete_task.assert_not_called()

    @patch('golem.client.get_timestamp_utc')
    def test_clean_old_tasks_old_and_new(self, get_timestamp, *_):
        self.client.config_desc.clean_tasks_older_than_seconds = 5
        self.client.get_tasks = Mock(return_value=[{
            'time_started': 0,
            'timeout': timeout_to_string(5),
            'id': 'old_task'
        }, {
            'time_started': 5,
            'timeout': timeout_to_string(5),
            'id': 'new_task'
        }])
        get_timestamp.return_value = 10
        self.client.delete_task = Mock()
        self.client.clean_old_tasks()
        self.client.delete_task.assert_called_once_with('old_task')

    def test_get_mask_for_task(self, *_):
        def _check(  # pylint: disable=too-many-arguments
                num_tasks=0,
                network_size=0,
                mask_size_factor=1.0,
                min_num_workers=0,
                perf_rank=0.0,
                exp_desired_workers=0,
                exp_potential_workers=0):

            self.client.config_desc.initial_mask_size_factor = mask_size_factor
            self.client.config_desc.min_num_workers_for_mask = min_num_workers

            with patch.object(self.client,
                              'p2pservice',
                              spec=P2PService) as p2p, \
                    patch.object(self.client, 'task_server', spec=TaskServer), \
                    patch('golem.client.Mask') as mask:

                p2p.get_estimated_network_size.return_value = network_size
                p2p.get_performance_percentile_rank.return_value = perf_rank

                task = MagicMock()
                task.get_total_tasks.return_value = num_tasks

                self.client._get_mask_for_task(task)

                mask.get_mask_for_task.assert_called_once_with(
                    desired_num_workers=exp_desired_workers,
                    potential_num_workers=exp_potential_workers
                )

        _check()

        _check(
            num_tasks=1,
            exp_desired_workers=1)

        _check(
            num_tasks=2,
            mask_size_factor=2,
            exp_desired_workers=4)

        _check(
            min_num_workers=10,
            exp_desired_workers=10)

        _check(
            num_tasks=2,
            mask_size_factor=5,
            min_num_workers=4,
            exp_desired_workers=10)

        _check(
            network_size=1,
            exp_potential_workers=1)

        _check(
            network_size=1,
            perf_rank=1,
            exp_potential_workers=0)

        _check(
            network_size=10,
            perf_rank=0.2,
            exp_potential_workers=8)


class TestClientRestartSubtasks(TestClientBase):
    def setUp(self):
        super().setUp()
        self.ts = self.client.transaction_system
        self.client.funds_locker.persist = False

        self.task = make_fundslocker_mock_task()
        self.client.funds_locker.lock_funds(self.task)

        self.client.task_server = Mock()

    def test_restart_by_frame(self):
        # given
        frame_subtasks = {
            'subtask_id1': Mock(),
            'subtask_id2': Mock(),
        }
        self.client.task_server.task_manager.get_frame_subtasks.return_value = \
            frame_subtasks

        frame = 10

        # when
        self.client.restart_frame_subtasks(self.task.header.task_id, frame)

        # then
        self.client.task_server.task_manager.restart_frame_subtasks.\
            assert_called_with(self.task.header.task_id, frame)
        self.ts.lock_funds_for_payments.assert_called_with(
            self.task.subtask_price, len(frame_subtasks))

    def test_restart_subtask(self):
        # given
        self.client.task_server.task_manager.get_task_id.return_value = \
            self.task.header.task_id

        # when
        self.client.restart_subtask('subtask_id')

        # then
        self.client.task_server.task_manager.restart_subtask.\
            assert_called_with('subtask_id')
        self.ts.lock_funds_for_payments.assert_called_with(
            self.task.subtask_price, 1)


class TestDoWorkService(testwithreactor.TestWithReactor):
    def setUp(self):
        super().setUp()

        client = Mock()
        client.p2pservice = Mock()
        client.p2pservice.peers = {str(uuid.uuid4()): Mock()}
        client.task_server = Mock()
        client.resource_server = Mock()
        client.ranking = Mock()
        client.config_desc.send_pings = False
        self.client = client
        self.do_work_service = DoWorkService(client)

    @patch('golem.client.logger')
    def test_run(self, logger):
        self.do_work_service._run()

        self.client.p2pservice.ping_peers.assert_not_called()
        logger.exception.assert_not_called()
        self.client.p2pservice.sync_network.assert_called()
        self.client.resource_server.sync_network.assert_called()
        self.client.ranking.sync_network.assert_called()

    @patch('golem.client.logger')
    def test_pings(self, logger):
        self.client.config_desc.send_pings = True

        # Make methods throw exceptions
        def raise_exc():
            raise Exception('Test exception')

        self.client.p2pservice.sync_network = raise_exc
        self.client.task_server.sync_network = raise_exc
        self.client.resource_server.sync_network = raise_exc
        self.client.ranking.sync_network = raise_exc

        self.do_work_service._run()

        self.client.p2pservice.ping_peers.assert_called()
        assert logger.exception.call_count == 4

    @freeze_time("2018-01-01 00:00:00")
    def test_time_for(self):
        key = 'payments'
        interval = 4.0

        assert key not in self.do_work_service._check_ts
        assert self.do_work_service._time_for(key, interval)
        assert key in self.do_work_service._check_ts

        next_check = self.do_work_service._check_ts[key]

        with freeze_time("2018-01-01 00:00:01"):
            assert not self.do_work_service._time_for(key, interval)
            assert self.do_work_service._check_ts[key] == next_check

        with freeze_time("2018-01-01 00:01:00"):
            assert self.do_work_service._time_for(key, interval)
            assert self.do_work_service._check_ts[key] == time.time() + interval

    @freeze_time("2018-01-01 00:00:00")
    def test_intervals(self):
        self.do_work_service._run()

        assert self.client.p2pservice.sync_network.called
        assert self.client.task_server.sync_network.called
        assert self.client.resource_server.sync_network.called
        assert self.client.ranking.sync_network.called

        self.client.reset_mock()

        with freeze_time("2018-01-01 00:00:02"):
            self.do_work_service._run()

            assert self.client.p2pservice.sync_network.called
            assert self.client.task_server.sync_network.called
            assert self.client.resource_server.sync_network.called
            assert self.client.ranking.sync_network.called

        with freeze_time("2018-01-01 00:01:00"):
            self.do_work_service._run()

            assert self.client.p2pservice.sync_network.called
            assert self.client.task_server.sync_network.called
            assert self.client.resource_server.sync_network.called
            assert self.client.ranking.sync_network.called


class TestMonitoringPublisherService(testwithreactor.TestWithReactor):
    def setUp(self):
        task_server = Mock()
        task_server.task_keeper = Mock()
        task_server.task_keeper.get_all_tasks.return_value = list()
        task_server.task_keeper.supported_tasks = list()
        task_server.task_computer.stats = dict()
        self.service = MonitoringPublisherService(
            task_server,
            interval_seconds=1,
        )

    @patch('golem.client.logger')
    @patch('golem.client.dispatcher.send')
    def test_run(self, send, logger):
        self.service._run()

        logger.debug.assert_not_called()
        assert send.call_count == 3


class TestNetworkConnectionPublisherService(testwithreactor.TestWithReactor):
    def setUp(self):
        self.client = Mock()
        self.service = NetworkConnectionPublisherService(
            self.client,
            interval_seconds=1,
        )

    @patch('golem.client.logger')
    def test_run(self, logger):
        self.service._run()

        logger.debug.assert_not_called()
        self.client._publish.assert_called()


class TestTaskArchiverService(testwithreactor.TestWithReactor):
    def setUp(self):
        self.task_archiver = Mock()
        self.service = TaskArchiverService(self.task_archiver)

    @patch('golem.client.logger')
    def test_run(self, logger):
        self.service._run()

        logger.debug.assert_not_called()
        self.task_archiver.do_maintenance.assert_called()


class TestResourceCleanerService(testwithreactor.TestWithReactor):
    def setUp(self):
        self.older_than_seconds = 5
        self.client = Mock()
        self.service = ResourceCleanerService(
            self.client,
            interval_seconds=1,
            older_than_seconds=self.older_than_seconds,
        )

    def test_run(self):
        self.service._run()

        self.client.remove_distributed_files.assert_called_with(
            self.older_than_seconds,
        )
        self.client.remove_received_files.assert_called_with(
            self.older_than_seconds,
        )


class TestTaskCleanerService(testwithreactor.TestWithReactor):
    def setUp(self):
        self.client = Mock(spec=Client)
        self.service = TaskCleanerService(
            client=self.client,
            interval_seconds=1
        )

    def test_run(self):
        self.service._run()
        self.client.clean_old_tasks.assert_called_once()


@patch('signal.signal')  # pylint: disable=too-many-ancestors
@patch('golem.network.p2p.node.Node.collect_network_info')
class TestClientRPCMethods(TestClientBase, LogTestCase):
    # pylint: disable=too-many-public-methods
    def setUp(self):
        super().setUp()
        self.client.sync = Mock()
        self.client.p2pservice = Mock(peers={})
        self.client.apps_manager._benchmark_enabled = Mock(return_value=True)
        self.client.apps_manager.load_all_apps()
        with patch('golem.network.concent.handlers_library.HandlersLibrary'
                   '.register_handler', ):
            self.client.task_server = TaskServer(
                node=Node(),
                config_desc=ClientConfigDescriptor(),
                client=self.client,
                use_docker_manager=False,
                apps_manager=self.client.apps_manager,
            )
        self.client.monitor = Mock()

    def test_node(self, *_):
        c = self.client

        self.assertIsInstance(c.get_node(), dict)

        self.assertIsInstance(c.get_node_key(), str)
        self.assertIsNotNone(c.get_node_key())

        c.node.key = None

        self.assertNotIsInstance(c.get_node_key(), str)
        self.assertIsNone(c.get_node_key())

        self.assertIsInstance(c.get_public_key(), bytes)
        self.assertEqual(c.get_public_key(), c.keys_auth.public_key)

    def test_directories(self, *_):
        c = self.client

        def unique_dir():
            d = self.new_path / str(uuid.uuid4())
            d.mkdir(exist_ok=True)
            return d

        c.resource_server = Mock()
        c.resource_server.get_distributed_resource_root.return_value = \
            unique_dir()

        self.assertIsInstance(c.get_datadir(), str)
        self.assertIsInstance(c.get_dir_manager(), DirManager)

        res_dirs = c.get_res_dirs()

        self.assertIsInstance(res_dirs, dict)
        self.assertTrue(len(res_dirs) == 2)

        for key, value in list(res_dirs.items()):
            self.assertIsInstance(key, str)
            self.assertIsInstance(value, str)
            self.assertTrue(self.path in value)

        res_dir_sizes = c.get_res_dirs_sizes()

        for key, value in list(res_dir_sizes.items()):
            self.assertIsInstance(key, str)
            self.assertIsInstance(value, str)
            self.assertTrue(key in res_dirs)

    def test_get_estimated_cost(self, *_):
        self.client.transaction_system = make_mock_ets()
        self.assertEqual(
            self.client.get_estimated_cost(
                "task type",
                {
                    "price": 150,
                    "subtask_time": 2.5,
                    "num_subtasks": 5,
                },
            ),
            {
                "GNT": 1875.0,
                "ETH": 0.0001,
            },
        )

    @patch('golem.client.get_resources_for_task')
    def test_enqueue_new_task_from_type(self, *_):
        c = self.client
        c.concent_service = Mock()
        c.funds_locker.persist = False
        c.resource_server = Mock()
        c.task_server = Mock()
        c.p2pservice.get_estimated_network_size.return_value = 0

        task_fixed_header = Mock(
            concent_enabled=False,
        )
        task_header = Mock(
            max_price=1 * 10**18,
            task_id=str(uuid.uuid4()),
            subtask_timeout=37,
            fixed_header=task_fixed_header,
        )
        task = Mock(
            header=task_header,
            get_resources=Mock(return_value=[]),
            total_tasks=5,
            get_price=Mock(return_value=900),
            subtask_price=1000,
            spec=Task,
        )

        c.concent_service.enabled = False
        c.enqueue_new_task(task)
        assert not c.task_server.task_manager.create_task.called
        task_mock = MagicMock()
        task_mock.header.max_price = 1 * 10**18
        task_mock.header.subtask_timeout = 158
        task_mock.total_tasks = 3
        price = task_mock.header.max_price * task_mock.total_tasks
        task_mock.get_price.return_value = price
        task_mock.subtask_price = 1000
        c.task_server.task_manager.create_task.return_value = task_mock
        c.concent_service.enabled = True
        c.enqueue_new_task(dict(
            max_price=1 * 10**18,
            task_id=str(uuid.uuid4())
        ))
        c.funds_locker.persist = True
        assert c.task_server.task_manager.create_task.called
        c.transaction_system.concent_deposit.assert_called_once_with(
            required=mock.ANY,
            expected=mock.ANY,
        )
        c.funds_locker.persist = False

    @patch('golem.client.path')
    @patch('golem.client.async_run', side_effect=mock_async_run)
    def test_enqueue_new_task(self, *_):
        t_dict = {
            'compute_on': 'cpu',
            'resources': [
                '/Users/user/Desktop/folder/texture.tex',
                '/Users/user/Desktop/folder/model.mesh',
                '/Users/user/Desktop/folder/stylized_levi.blend'
            ],
            'name': 'Golem Task 17:41:45 GMT+0200 (CEST)',
            'type': 'blender',
            'timeout': '09:25:00',
            'subtasks': '6',
            'subtask_timeout': '4:10:00',
            'bid': '0.000032',
            'options': {
                'resolution': [1920, 1080],
                'frames': '1-10',
                'format': 'EXR',
                'output_path': '/Users/user/Desktop/',
                'compositing': True,
            }
        }

        def start_task(_, tid):
            return tid

        def add_new_task(instance, task, *_args, **_kwargs):
            instance.tasks_states[task.header.task_id] = TaskState()

        def create_resource_package(*_args):
            result = 'package_path', 'package_sha1'
            return done_deferred(result)

        def add_task(*_args, **_kwargs):
            resource_manager_result = 'res_hash', ['res_file_1']
            result = resource_manager_result, 'res_file_1', 'package_hash', 42
            return done_deferred(result)

        c = self.client
        c.resource_server = Mock()

        c.task_server.task_manager.start_task = MethodType(
            start_task, c.task_server.task_manager)
        c.task_server.task_manager.add_new_task = MethodType(
            add_new_task, c.task_server.task_manager)
        c.task_server.task_manager.key_id = 'deadbeef'

        c.resource_server.create_resource_package = Mock(
            side_effect=create_resource_package)
        c.resource_server.add_task = Mock(
            side_effect=add_task)
        c.p2pservice.get_estimated_network_size.return_value = 0

        deferred, task_id = c.enqueue_new_task(t_dict)
        task = sync_wait(deferred)
        assert isinstance(task, Task)
        assert task.header.task_id
        assert task.header.task_id == task_id
        assert c.resource_server.add_task.called

        c.task_server.task_manager.tasks[task_id] = task
        c.task_server.task_manager.tasks_states[task_id] = TaskState()
        frames = c.get_subtasks_frames(task_id)
        assert frames is not None

    def test_enqueue_new_task_concent_service_disabled(self, *_):
        c = self.client

        t_dict = {
            'resources': [
                '/Users/user/Desktop/folder/texture.tex',
                '/Users/user/Desktop/folder/model.mesh',
                '/Users/user/Desktop/folder/stylized_levi.blend'
            ],
            'name': 'Golem Task 17:41:45 GMT+0200 (CEST)',
            'type': 'blender',
            'timeout': '09:25:00',
            'subtasks': '6',
            'subtask_timeout': '4:10:00',
            'bid': '0.000032',
            'options': {
                'resolution': [1920, 1080],
                'frames': '1-10',
                'format': 'EXR',
                'output_path': '/Users/user/Desktop/',
                'compositing': True,
            },
            'concent_enabled': True,
        }

        c.concent_service = Mock()
        c.concent_service.enabled = False

        msg = "Cannot create task with concent enabled when " \
              "concent service is disabled"
        with self.assertRaises(Exception, msg=msg):
            c.enqueue_new_task(t_dict)

    def test_get_balance(self, *_):
        c = self.client

        c.transaction_system = Mock()

        result = {
            'gnt_available': 2,
            'gnt_locked': 1,
            'gnt_nonconverted': 0,
            'gnt_update_time': None,
            'eth_available': 2,
            'eth_locked': 1,
            'eth_update_time': None,
            'block_number': 222,
        }
        c.transaction_system.get_balance.return_value = result
        balance = sync_wait(c.get_balance())
        assert balance == {
            'gnt': "2",
            'av_gnt': "2",
            'eth': "2",
            'gnt_nonconverted': "0",
            'gnt_lock': "1",
            'eth_lock': "1",
            'last_gnt_update': "None",
            'last_eth_update': "None",
            'block_number': "222",
        }
        assert all(isinstance(entry, str) for entry in balance)

    def test_run_benchmark(self, *_):
        from apps.blender.blenderenvironment import BlenderEnvironment
        from apps.blender.benchmark.benchmark import BlenderBenchmark
        from apps.lux.luxenvironment import LuxRenderEnvironment
        from apps.lux.benchmark.benchmark import LuxBenchmark

        benchmark_manager = self.client.task_server.benchmark_manager
        benchmark_manager.run_benchmark = Mock()
        benchmark_manager.run_benchmark.side_effect = lambda b, tb, e, c, ec: \
            c(True)

        with self.assertRaisesRegex(Exception, "Unknown environment"):
            sync_wait(self.client.run_benchmark(str(uuid.uuid4())))

        sync_wait(self.client.run_benchmark(BlenderEnvironment.get_id()))

        assert benchmark_manager.run_benchmark.call_count == 1
        assert isinstance(benchmark_manager.run_benchmark.call_args[0][0],
                          BlenderBenchmark)

        sync_wait(self.client.run_benchmark(LuxRenderEnvironment.get_id()))

        assert benchmark_manager.run_benchmark.call_count == 2
        assert isinstance(benchmark_manager.run_benchmark.call_args[0][0],
                          LuxBenchmark)

        result = sync_wait(self.client.run_benchmark(
            DefaultEnvironment.get_id()))
        assert result > 100.0
        assert benchmark_manager.run_benchmark.call_count == 2

    def test_run_benchmark_fail(self, *_):
        from apps.dummy.dummyenvironment import DummyTaskEnvironment

        def raise_exc(*_args, **_kwargs):
            raise Exception('Test exception')

        with patch("golem.docker.image.DockerImage.is_available",
                   return_value=True), \
                patch("golem.docker.job.DockerJob.__init__",
                      side_effect=raise_exc), \
                self.assertRaisesRegex(Exception, 'Test exception'):
            sync_wait(self.client.run_benchmark(DummyTaskEnvironment.get_id()))

    def test_config_changed(self, *_):
        c = self.client

        c._publish = Mock()
        c.lock_config(True)
        c._publish.assert_called_with(UI.evt_lock_config, True)

        c._publish = Mock()
        c.config_changed()
        c._publish.assert_called_with(Environment.evt_opts_changed)

    def test_settings(self, *_):
        c = self.client

        new_node_name = str(uuid.uuid4())
        self.assertNotEqual(c.get_setting('node_name'), new_node_name)

        c.update_setting('node_name', new_node_name)
        self.assertEqual(c.get_setting('node_name'), new_node_name)
        self.assertEqual(c.get_settings()['node_name'], new_node_name)

        newer_node_name = str(uuid.uuid4())
        self.assertNotEqual(c.get_setting('node_name'), newer_node_name)

        settings = c.get_settings()
        self.assertIsInstance(settings['min_price'], str)
        self.assertIsInstance(settings['max_price'], str)

        settings['node_name'] = newer_node_name
        c.update_settings(settings)
        self.assertEqual(c.get_setting('node_name'), newer_node_name)

        # invalid settings
        with self.assertRaises(KeyError):
            c.get_setting(str(uuid.uuid4()))

        with self.assertRaises(KeyError):
            c.update_setting(str(uuid.uuid4()), 'value')

    def test_publisher(self, *_):
        from golem.rpc.session import Publisher

        c = self.client
        self.assertIsNone(c.rpc_publisher)

        rpc_session = Mock()
        publisher = Publisher(rpc_session)

        c.set_rpc_publisher(publisher)
        self.assertIsInstance(c.rpc_publisher, Publisher)
        self.assertIs(c.rpc_publisher.session, rpc_session)

        c.config_changed()
        rpc_session.publish.assert_called_with(Environment.evt_opts_changed)

    def test_test_status(self, *_):
        c = self.client

        result = c.check_test_status()
        self.assertFalse(result)

        c.task_test_result = {"status": TaskTestStatus.started}
        result = c.check_test_status()
        self.assertEqual({"status": TaskTestStatus.started.value}, result)

    def test_create_task(self, *_):
        t = DummyTaskDefinition()
        t.task_name = "test"

        c = self.client
        c.enqueue_new_task = Mock(return_value=(Mock(), 'task_id'))
        result = c.create_task(t.to_dict())
        self.assertTrue(c.enqueue_new_task.called)
        self.assertEqual(result, ('task_id', None))

    def test_create_task_fail_on_empty_dict(self, *_):
        c = self.client
        c.enqueue_new_task = Mock(return_value=(Mock(), 'task_id'))
        result = c.create_task({})
        assert result == (None,
                          "Length of task name cannot be less "
                          "than 4 or more than 24 characters.")

    def test_create_task_fail_on_too_long_name(self, *_):
        c = self.client
        c.enqueue_new_task = Mock(return_value=(Mock(), 'task_id'))
        result = c.create_task({
            "name": "This name has 27 characters"
        })
        assert result == (None,
                          "Length of task name cannot be less "
                          "than 4 or more than 24 characters.")

    def test_create_task_fail_on_illegal_character_in_name(self, *_):
        c = self.client
        c.enqueue_new_task = Mock(return_value=(Mock(), 'task_id'))
        result = c.create_task({
            "name": "Golem task/"
        })
        assert result == (None,
                          "Task name can only contain letters, numbers, "
                          "spaces, underline, dash or dot.")

    def test_delete_task(self, *_):
        c = self.client
        c.remove_task_header = Mock()
        c.remove_task = Mock()
        c.task_server = Mock()

        task_id = str(uuid.uuid4())
        c.delete_task(task_id)
        assert c.remove_task_header.called
        assert c.remove_task.called
        assert c.task_server.task_manager.delete_task.called
        c.remove_task.assert_called_with(task_id)

    def test_purge_tasks(self, *_):
        c = self.client
        c.remove_task_header = Mock()
        c.remove_task = Mock()
        c.task_server = Mock()

        task_id = str(uuid.uuid4())
        c.get_tasks = Mock(return_value=[{'id': task_id}, ])

        c.purge_tasks()
        assert c.get_tasks.called
        assert c.remove_task_header.called
        assert c.remove_task.called
        assert c.task_server.task_manager.delete_task.called
        c.remove_task.assert_called_with(task_id)

    def test_get_unsupport_reasons(self, *_):
        c = self.client
        c.task_server.task_keeper.get_unsupport_reasons = Mock()
        c.task_server.task_keeper.get_unsupport_reasons.return_value = [
            {'avg': '17.0.0', 'reason': 'app_version', 'ntasks': 3},
            {'avg': 7, 'reason': 'max_price', 'ntasks': 2},
            {'avg': None, 'reason': 'environment_missing', 'ntasks': 1},
            {'avg': None,
             'reason': 'environment_not_accepting_tasks', 'ntasks': 1},
            {'avg': None, 'reason': 'requesting_trust', 'ntasks': 0},
            {'avg': None, 'reason': 'deny_list', 'ntasks': 0},
            {'avg': None, 'reason': 'environment_unsupported', 'ntasks': 0}]
        c.task_archiver.get_unsupport_reasons = Mock()
        c.task_archiver.get_unsupport_reasons.side_effect = lambda days: [
            {'avg': str(days * 21) + '.0.0',
             'reason': 'app_version', 'ntasks': 3},
            {'avg': 7, 'reason': 'max_price', 'ntasks': 2},
            {'avg': None, 'reason': 'environment_missing', 'ntasks': 1},
            {'avg': None,
             'reason': 'environment_not_accepting_tasks', 'ntasks': 1},
            {'avg': None, 'reason': 'requesting_trust', 'ntasks': 0},
            {'avg': None, 'reason': 'deny_list', 'ntasks': 0},
            {'avg': None, 'reason': 'environment_unsupported', 'ntasks': 0}]

        # get_unsupport_reasons(0) is supposed to read current stats from
        # the task_keeper and should not look into archives
        reasons = c.get_unsupport_reasons(0)
        self.assertEqual(reasons[0]["avg"], "17.0.0")
        c.task_server.task_keeper.get_unsupport_reasons.assert_called_with()
        c.task_archiver.get_unsupport_reasons.assert_not_called()

        c.task_server.task_keeper.get_unsupport_reasons.reset_mock()
        c.task_archiver.get_unsupport_reasons.reset_mock()

        # for more days it's the opposite
        reasons = c.get_unsupport_reasons(2)
        self.assertEqual(reasons[0]["avg"], "42.0.0")
        c.task_archiver.get_unsupport_reasons.assert_called_with(2)
        c.task_server.task_keeper.get_unsupport_reasons.assert_not_called()

        # and for a negative number of days we should get an exception
        with self.assertRaises(ValueError):
            reasons = c.get_unsupport_reasons(-1)

    def test_task_preview(self, *_):
        task_id = str(uuid.uuid4())
        c = self.client
        c.task_server.task_manager.tasks[task_id] = Mock()
        c.task_server.task_manager.get_task_preview = Mock()

        c.get_task_preview(task_id)
        c.task_server.task_manager.get_task_preview.assert_called_with(
            task_id, single=False
        )

    def test_task_stats(self, *_):
        c = self.client

        result = c.get_task_stats()
        expected = {
            'host_state': "Idle",
            'provider_state': {'status': 'idle'},
            'in_network': 0,
            'supported': 0,
            'subtasks_computed': (0, 0),
            'subtasks_with_errors': (0, 0),
            'subtasks_with_timeout': (0, 0)
        }

        self.assertEqual(result, expected)

    def test_subtasks_borders(self, *_):
        task_id = str(uuid.uuid4())
        c = self.client
        c.task_server.task_manager.tasks[task_id] = Mock()
        c.task_server.task_manager.get_subtasks_borders = Mock()

        c.get_subtasks_borders(task_id)
        c.task_server.task_manager.get_subtasks_borders.assert_called_with(
            task_id, 1
        )

    def test_connection_status(self, *_):
        c = self.client

        # not connected
        self.assertTrue(
            c.connection_status().startswith("Application not listening")
        )

        # status without peers
        c.p2pservice.cur_port = 12345
        c.task_server.cur_port = 12346

        # status without peers
        self.assertTrue(c.connection_status().startswith("Not connected"))

        # peers
        c.p2pservice.incoming_peers = {
            str(i): self.__new_incoming_peer()
            for i in range(3)
        }
        c.p2pservice.peers = {str(i): self.__new_session() for i in range(4)}

        known_peers = c.get_known_peers()
        self.assertEqual(len(known_peers), 3)
        self.assertTrue(all(peer for peer in known_peers))

        connected_peers = c.get_connected_peers()
        self.assertEqual(len(connected_peers), 4)
        self.assertTrue(all(peer for peer in connected_peers))

        # status with peers
        self.assertTrue(c.connection_status().startswith("Connected"))

        # status without ports
        c.p2pservice.cur_port = 0
        self.assertTrue(
            c.connection_status().startswith("Application not listening")
        )

    def test_provider_status_starting(self, *_):
        # given
        self.client.task_server = None

        # when
        status = self.client.get_provider_status()

        # then
        expected_status = {
            'status': 'golem is starting',
        }
        assert status == expected_status

    def test_provider_status_computing(self, *_):
        # given
        task_computer = Mock()
        state_snapshot_dict = {
            'subtask_id': str(uuid.uuid4()),
            'progress': 0.0,
            'seconds_to_timeout': 0.0,
            'running_time_seconds': 0.0,
            'outfilebasename': "Test Task",
            'output_format': "PNG",
            'scene_file': "/golem/resources/cube.blend",
            'frames': [1],
            'start_task': 1,
            'end_task': 1,
            'total_tasks': 1,
        }
        task_computer.get_progress.return_value = \
            ComputingSubtaskStateSnapshot(**state_snapshot_dict)
        self.client.task_server.task_computer = task_computer

        # when
        status = self.client.get_provider_status()

        # then
        state_snapshot_dict['scene_file'] = "cube.blend"
        expected_status = {
            'status': 'computing',
            'subtask': state_snapshot_dict,
        }
        assert status == expected_status

    def test_provider_status_waiting_for_task(self, *_):
        # given
        task_computer = Mock()
        task_computer.get_progress.return_value = None
        task_computer.waiting_for_task = str(uuid.uuid4())
        self.client.task_server.task_computer = task_computer

        # when
        status = self.client.get_provider_status()

        # then
        expected_status = {
            'status': 'waiting for task',
            'task_id_waited_for': task_computer.waiting_for_task,
        }
        assert status == expected_status

    def test_provider_status_not_accepting_tasks(self, *_):
        # given
        self.client.config_desc.accept_tasks = False

        # when
        status = self.client.get_provider_status()

        # then
        expected_status = {
            'status': 'not accepting tasks',
        }
        assert status == expected_status

    def test_provider_status_idle(self, *_):
        # when
        status = self.client.get_provider_status()

        # then
        expected_status = {
            'status': 'idle',
        }
        assert status == expected_status

    def test_golem_version(self, *_):
        assert self.client.get_golem_version() == golem.__version__

    def test_golem_status(self, *_):
        status = 'component', 'method', 'stage', 'data'

        # no statuses published
        assert not self.client.get_golem_status()

        # status published, no rpc publisher
        StatusPublisher.publish(*status)
        assert not self.client.get_golem_status()

        # status published, with rpc publisher
        StatusPublisher._rpc_publisher = Mock()
        StatusPublisher.publish(*status)
        assert self.client.get_golem_status() == status

    def test_port_status(self, *_):
        port = random.randint(1, 65535)
        self.assertIsNone(self.client.node.port_statuses.get(port))

        dispatcher.send(
            signal="golem.p2p",
            event="no event at all",
            port=port,
            description="timeout"
        )
        self.assertIsNone(self.client.node.port_statuses.get(port))

        dispatcher.send(
            signal="golem.p2p",
            event="unreachable",
            port=port,
            description="timeout"
        )
        self.assertEqual(self.client.node.port_statuses.get(port), "timeout")

    def test_get_performance_values(self, *_):
        expected_perf = {DefaultEnvironment.get_id(): 0.0}
        assert self.client.get_performance_values() == expected_perf

    def test_block_node(self, *_):
        self.client.task_server.acl = Mock(spec=Acl)
        self.client.block_node('node_id')
        self.client.task_server.acl.disallow.assert_called_once_with(
            'node_id', persist=True)

    def test_run_test_task_success(self, *_):
        result = {'result': 'result'}
        estimated_memory = 1234
        time_spent = 1.234
        more = {'more': 'more'}

        def _run(_self: TaskTester):
            self.assertIsInstance(self.client.task_test_result, dict)
            self.assertEqual(self.client.task_test_result, {
                "status": TaskTestStatus.started,
                "error": None
            })

            _self.success_callback(result, estimated_memory, time_spent, **more)

        with patch.object(self.client.task_server.task_manager, 'create_task'),\
                patch('golem.client.TaskTester.run', _run):
            self.client._run_test_task({})

        self.assertIsInstance(self.client.task_test_result, dict)
        self.assertEqual(self.client.task_test_result, {
            "status": TaskTestStatus.success,
            "result": result,
            "estimated_memory": estimated_memory,
            "time_spent": time_spent,
            "more": more
        })

    def test_run_test_task_error(self, *_):
        error = ('error', 'error')
        more = {'more': 'more'}

        def _run(_self: TaskTester):
            self.assertIsInstance(self.client.task_test_result, dict)
            self.assertEqual(self.client.task_test_result, {
                "status": TaskTestStatus.started,
                "error": None
            })

            _self.error_callback(*error, **more)

        with patch.object(self.client.task_server.task_manager, 'create_task'),\
                patch('golem.client.TaskTester.run', _run):
            self.client._run_test_task({})

        self.assertIsInstance(self.client.task_test_result, dict)
        self.assertEqual(self.client.task_test_result, {
            "status": TaskTestStatus.error,
            "error": error,
            "more": more
        })

    @classmethod
    def __new_incoming_peer(cls):
        return dict(node=cls.__new_session())

    @staticmethod
    def __new_session():
        session = Mock()
        for attr in PeerSessionInfo.attributes:
            setattr(session, attr, str(uuid.uuid4()))
        return session


def test_task_computer_event_listener():
    client = Mock()
    listener = ClientTaskComputerEventListener(client)

    listener.lock_config(True)
    client.lock_config.assert_called_with(True)

    listener.lock_config(False)
    client.lock_config.assert_called_with(False)


class TestDepositBalance(TestClientBase):
    @freeze_time("2018-01-01 01:00:00")
    def test_unlocking(self, *_):
        self.client.transaction_system.concent_timelock\
            .return_value = int(time.time())
        with freeze_time("2018-01-01 00:59:59"):
            result = sync_wait(self.client.get_deposit_balance())
        self.assertEqual(result['status'], 'unlocking')

    @freeze_time("2018-01-01 01:00:00")
    def test_unlocked(self, *_):
        self.client.transaction_system.concent_timelock\
            .return_value = int(time.time())
        with freeze_time("2018-01-01 01:00:01"):
            result = sync_wait(self.client.get_deposit_balance())
        self.assertEqual(result['status'], 'unlocked')

    def test_locked(self, *_):
        self.client.transaction_system.concent_timelock\
            .return_value = 0
        result = sync_wait(self.client.get_deposit_balance())
        self.assertEqual(result['status'], 'locked')


class DepositPaymentsListTest(TestClientBase):
    def test_empty(self):
        self.assertEqual(self.client.get_deposit_payments_list(), [])

    def test_one(self):
        tx_hash = \
            '0x5e9880b3e9349b609917014690c7a0afcdec6dbbfbef3812b27b60d246ca10ae'
        value = 31337
        ts = 1514761200.0
        dt = datetime.datetime.fromtimestamp(ts)
        model.DepositPayment.create(
            value=value,
            tx=tx_hash,
            created_date=dt,
            modified_date=dt,
        )
        expected = [
            {
                'created': ts,
                'modified': ts,
                'fee': None,
                'status': 'awaiting',
                'transaction': tx_hash,
                'value': str(value),
            },
        ]
        self.assertEqual(
            expected,
            self.client.get_deposit_payments_list(),
        )


class TestClientPEP8(TestCase, testutils.PEP8MixIn):
    PEP8_FILES = [
        "golem/client.py",
    ]<|MERGE_RESOLUTION|>--- conflicted
+++ resolved
@@ -1,9 +1,5 @@
-<<<<<<< HEAD
-=======
 # pylint: disable=protected-access,too-many-lines
 import datetime
-import json
->>>>>>> 1832d63a
 import os
 import time
 import uuid
@@ -22,11 +18,6 @@
 from pydispatch import dispatcher
 from twisted.internet.defer import Deferred
 
-<<<<<<< HEAD
-from apps.appsmanager import AppsManager
-=======
-from apps.dummy.task.dummytask import DummyTask
->>>>>>> 1832d63a
 from apps.dummy.task.dummytaskstate import DummyTaskDefinition
 import golem
 from golem import model
