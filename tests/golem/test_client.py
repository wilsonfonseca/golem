import datetime
import json
import os
import time
import uuid
from random import Random
from types import MethodType
from unittest import TestCase
from unittest.mock import call, Mock, MagicMock, patch

from ethereum.utils import denoms
from freezegun import freeze_time
from pydispatch import dispatcher
from twisted.internet.defer import Deferred

import golem
from apps.dummy.task.dummytask import DummyTask
from apps.dummy.task.dummytaskstate import DummyTaskDefinition
from golem import testutils
from golem.client import Client, ClientTaskComputerEventListener, \
    DoWorkService, MonitoringPublisherService, \
    NetworkConnectionPublisherService, \
    ResourceCleanerService, TaskArchiverService, \
    TaskCleanerService
from golem.clientconfigdescriptor import ClientConfigDescriptor
from golem.core.common import timestamp_to_datetime, timeout_to_string
from golem.core.deferred import sync_wait
from golem.core.simpleserializer import DictSerializer
from golem.environments.environment import Environment as DefaultEnvironment
from golem.model import Payment, PaymentStatus, Income
from golem.network.p2p.node import Node
from golem.network.p2p.peersession import PeerSessionInfo
from golem.report import StatusPublisher
from golem.resource.dirmanager import DirManager
from golem.rpc.mapping.rpceventnames import UI, Environment
from golem.task.taskbase import Task
from golem.task.taskserver import TaskServer
from golem.task.taskstate import TaskState, TaskStatus, SubtaskStatus, \
    TaskTestStatus
from golem.tools.assertlogs import LogTestCase
from golem.tools.testwithdatabase import TestWithDatabase
from golem.tools.testwithreactor import TestWithReactor
from golem.utils import decode_hex, encode_hex

random = Random(__name__)


def mock_async_run(req, success, error):
    deferred = Deferred()
    if success:
        deferred.addCallback(success)
    if error:
        deferred.addErrback(error)

    try:
        result = req.method(*req.args, **req.kwargs)
    except Exception as e:  # pylint: disable=broad-except
        deferred.errback(e)
    else:
        deferred.callback(result)

    return deferred


def random_hex_str() -> str:
    return str(uuid.uuid4()).replace('-', '')


def done_deferred(return_value=None):
    deferred = Deferred()
    deferred.callback(return_value)
    return deferred


@patch(
    'golem.network.concent.handlers_library.HandlersLibrary.register_handler',
)
@patch('signal.signal')
@patch('golem.network.p2p.node.Node.collect_network_info')
class TestClient(TestWithDatabase, TestWithReactor):
    # FIXME: if we someday decide to run parallel tests,
    # this may completely break
    # pylint: disable=attribute-defined-outside-init

    def tearDown(self):
        if hasattr(self, 'client'):
            self.client.quit()

    def test_get_payments(self, *_):
        self.client = Client(
            datadir=self.path,
            app_config=Mock(),
            config_desc=ClientConfigDescriptor(),
            keys_auth=(Mock(_private_key='a' * 32)),
            connect_to_known_hosts=False,
            use_docker_manager=False,
            use_monitor=False
        )

        n = 9
        payments = [
            Payment(
                subtask=uuid.uuid4(),
                status=PaymentStatus.awaiting,
                payee=decode_hex(random_hex_str()),
                value=i * 10**18,
                created_date=timestamp_to_datetime(i).replace(tzinfo=None),
                modified_date=timestamp_to_datetime(i).replace(tzinfo=None)
            ) for i in range(n + 1)
        ]

        db = Mock()
        db.get_newest_payment.return_value = reversed(payments)

        self.client.transaction_system.payments_keeper.db = db
        received_payments = self.client.get_payments_list()

        self.assertEqual(len(received_payments), len(payments))

        for i in range(len(payments)):
            self.assertEqual(
                received_payments[i]['subtask'], str(payments[n - i].subtask)
            )
            self.assertEqual(
                received_payments[i]['status'], payments[n - i].status.name
            )
            self.assertEqual(
                received_payments[i]['payee'],
                encode_hex(payments[n - i].payee)
            )
            self.assertEqual(
                received_payments[i]['value'], str(payments[n - i].value)
            )

    def test_get_incomes(self, *_):
        self.client = Client(
            datadir=self.path,
            app_config=Mock(),
            config_desc=ClientConfigDescriptor(),
            keys_auth=(Mock(_private_key='a' * 32)),
            connect_to_known_hosts=False,
            use_docker_manager=False,
            use_monitor=False
        )

        n = 9
        incomes = [
            Income.create(
                sender_node=random_hex_str(),
                subtask=random_hex_str(),
                value=i * 10**18,
                created_date=timestamp_to_datetime(i).replace(tzinfo=None),
                modified_date=timestamp_to_datetime(i).replace(tzinfo=None)
            ) for i in range(n + 1)
        ]

        for income in incomes:
            income.save()

        received_incomes = self.client.get_incomes_list()
        self.assertEqual(len(received_incomes), len(incomes))

        for i in range(len(incomes)):
            self.assertEqual(
                received_incomes[i]['subtask'], str(incomes[n - i].subtask)
            )
            self.assertEqual(
                received_incomes[i]['status'],
                str(PaymentStatus.awaiting.name)
            )
            self.assertEqual(
                received_incomes[i]['payer'], str(incomes[n - i].sender_node)
            )
            self.assertEqual(
                received_incomes[i]['value'], str(incomes[n - i].value)
            )

    def test_payment_address(self, *_):
        self.client = Client(
            datadir=self.path,
            app_config=Mock(),
            config_desc=ClientConfigDescriptor(),
            keys_auth=(Mock(_private_key='a' * 32)),
            connect_to_known_hosts=False,
            use_docker_manager=False,
            use_monitor=False
        )

        payment_address = self.client.get_payment_address()
        self.assertIsInstance(payment_address, str)
        self.assertTrue(len(payment_address) > 0)

    @patch('golem.transactions.ethereum.ethereumtransactionsystem.'
           'EthereumTransactionSystem.sync')
    def test_sync(self, *_):
        self.client = Client(
            datadir=self.path,
            app_config=Mock(),
            config_desc=ClientConfigDescriptor(),
            keys_auth=(Mock(_private_key='a' * 32)),
            connect_to_known_hosts=False,
            use_docker_manager=False,
            use_monitor=False
        )
        self.client.sync()
        # TODO: assertTrue when re-enabled
        self.assertFalse(self.client.transaction_system.sync.called)

    @patch('golem.client.EthereumTransactionSystem')
    def test_remove_resources(self, *_):
        self.client = Client(
            datadir=self.path,
            app_config=Mock(),
            config_desc=ClientConfigDescriptor(),
            keys_auth=Mock(),
            connect_to_known_hosts=False,
            use_docker_manager=False,
            use_monitor=False
        )

        def unique_dir():
            d = os.path.join(self.path, str(uuid.uuid4()))
            if not os.path.exists(d):
                os.makedirs(d)
            return d

        c = self.client
        c.task_server = Mock()
        c.task_server.get_task_computer_root.return_value = unique_dir()
        c.task_server.task_manager.get_task_manager_root.return_value = \
            unique_dir()

        c.resource_server = Mock()
        c.resource_server.get_distributed_resource_root.return_value = \
            unique_dir()

        d = c.get_computed_files_dir()
        self.assertIn(self.path, d)
        self.additional_dir_content([3], d)
        c.remove_computed_files()
        self.assertEqual(os.listdir(d), [])

        d = c.get_distributed_files_dir()
        self.assertIn(self.path, os.path.normpath(d))  # normpath for mingw
        self.additional_dir_content([3], d)
        c.remove_distributed_files()
        self.assertEqual(os.listdir(d), [])

        d = c.get_received_files_dir()
        self.assertIn(self.path, d)
        self.additional_dir_content([3], d)
        c.remove_received_files()
        self.assertEqual(os.listdir(d), [])

    @patch('golem.client.EthereumTransactionSystem')
    def test_datadir_lock(self, *_):
        # Let's use non existing dir as datadir here to check how the Client
        # is able to cope with that.
        datadir = os.path.join(self.path, "non-existing-dir")
        self.client = Client(
            datadir=datadir,
            app_config=Mock(),
            config_desc=ClientConfigDescriptor(),
            keys_auth=Mock(),
            connect_to_known_hosts=False,
            use_docker_manager=False,
            use_monitor=False
        )

        self.assertEqual(self.client.config_desc.node_address, '')
        with self.assertRaises(IOError):
            Client(datadir=datadir,
                   app_config=Mock(),
                   config_desc=ClientConfigDescriptor(),
                   keys_auth=Mock())

    @patch('golem.client.EthereumTransactionSystem')
    def test_get_status(self, *_):
        self.client = Client(
            datadir=self.path,
            app_config=Mock(),
            config_desc=ClientConfigDescriptor(),
            keys_auth=Mock(),
            connect_to_known_hosts=False,
            use_docker_manager=False,
            use_monitor=False
        )
        c = self.client
        c.task_server = MagicMock()
        c.task_server.task_computer.get_progresses.return_value = {}
        c.p2pservice = MagicMock()
        c.p2pservice.get_peers.return_value = ["ABC", "DEF"]
        c.transaction_system = MagicMock()
        status = c.get_status()
        self.assertIn("Waiting for tasks", status)
        self.assertIn("Active peers in network: 2", status)
        mock1 = MagicMock()
        mock1.get_progress.return_value = 0.25
        mock2 = MagicMock()
        mock2.get_progress.return_value = 0.33
        c.task_server.task_computer.get_progresses.return_value = \
            {"id1": mock1, "id2": mock2}
        c.p2pservice.get_peers.return_value = []
        status = c.get_status()
        self.assertIn("Computing 2 subtask(s)", status)
        self.assertIn("id1 (25.0%)", status)
        self.assertIn("id2 (33.0%)", status)
        self.assertIn("Active peers in network: 0", status)
        c.config_desc.accept_tasks = 0
        status = c.get_status()
        self.assertIn("Computing 2 subtask(s)", status)
        c.task_server.task_computer.get_progresses.return_value = {}
        status = c.get_status()
        self.assertIn("Not accepting tasks", status)

    @patch('golem.client.EthereumTransactionSystem')
    def test_quit(self, *_):
        self.client = Client(
            datadir=self.path,
            app_config=Mock(),
            config_desc=ClientConfigDescriptor(),
            keys_auth=Mock(),
        )
        self.client.db = None
        self.client.quit()

    @patch('golem.client.EthereumTransactionSystem')
    def test_collect_gossip(self, *_):
        self.client = Client(
            datadir=self.path,
            app_config=Mock(),
            config_desc=ClientConfigDescriptor(),
            keys_auth=(Mock(key_id='a' * 64)),
            connect_to_known_hosts=False,
            use_docker_manager=False,
            use_monitor=False
        )
        self.client.start_network()
        self.client.collect_gossip()

    @patch('golem.client.EthereumTransactionSystem')
    def test_activate_hw_preset(self, *_):
        self.client = Client(
            datadir=self.path,
            app_config=Mock(),
            config_desc=ClientConfigDescriptor(),
            keys_auth=Mock(),
            connect_to_known_hosts=False,
            use_docker_manager=False,
            use_monitor=False
        )

        config = self.client.config_desc
        config.hardware_preset_name = 'non-existing'
        config.num_cores = 0
        config.max_memory_size = 0
        config.max_resource_size = 0

        self.client.activate_hw_preset('custom')

        assert config.hardware_preset_name == 'custom'
        assert config.num_cores > 0
        assert config.max_memory_size > 0
        assert config.max_resource_size > 0

    @patch('golem.client.EthereumTransactionSystem')
    def test_restart_by_frame(self, *_):
        self.client = Client(
            datadir=self.path,
            app_config=Mock(),
            config_desc=ClientConfigDescriptor(),
            keys_auth=Mock(),
            connect_to_known_hosts=False,
            use_docker_manager=False,
            use_monitor=False
        )

        self.client.task_server = Mock()
        self.client.restart_frame_subtasks('tid', 10)

        self.client.task_server.task_manager.restart_frame_subtasks.\
            assert_called_with('tid', 10)

    def test_presets(self, *_):
        Client.save_task_preset("Preset1", "TaskType1", "data1")
        Client.save_task_preset("Preset2", "TaskType1", "data2")
        Client.save_task_preset("Preset1", "TaskType2", "data3")
        Client.save_task_preset("Preset3", "TaskType2", "data4")
        presets = Client.get_task_presets("TaskType1")
        assert len(presets) == 2
        assert presets["Preset1"] == "data1"
        assert presets["Preset2"] == "data2"
        presets = Client.get_task_presets("TaskType2")
        assert len(presets) == 2
        assert presets["Preset1"] == "data3"
        assert presets["Preset3"] == "data4"
        Client.delete_task_preset("TaskType2", "Preset1")
        presets = Client.get_task_presets("TaskType1")
        assert len(presets) == 2
        assert presets["Preset1"] == "data1"
        presets = Client.get_task_presets("TaskType2")
        assert len(presets) == 1
        assert presets.get("Preset1") is None

    @patch('golem.client.EthereumTransactionSystem')
    @patch('golem.environments.environmentsmanager.'
           'EnvironmentsManager.load_config')
    @patch('golem.client.SystemMonitor')
    @patch('golem.client.P2PService.connect_to_network')
    def test_start_stop(self, connect_to_network, *_):
        self.client = Client(
            datadir=self.path,
            app_config=Mock(),
            config_desc=ClientConfigDescriptor(),
            keys_auth=(Mock(key_id='a' * 64)),
            connect_to_known_hosts=False,
            use_docker_manager=False
        )

        deferred = Deferred()
        connect_to_network.side_effect = lambda *_: deferred.callback(True)

        self.client.start()
        sync_wait(deferred)

        p2p_disc = self.client.p2pservice.disconnect
        task_disc = self.client.task_server.disconnect

        self.client.p2pservice.disconnect = Mock()
        self.client.p2pservice.disconnect.side_effect = p2p_disc
        self.client.task_server.disconnect = Mock()
        self.client.task_server.disconnect.side_effect = task_disc

        self.client.stop()

        assert self.client.p2pservice.disconnect.called
        assert self.client.task_server.disconnect.called

    @patch('golem.client.path')
    @patch('golem.client.async_run', mock_async_run)
    @patch('golem.network.concent.client.ConcentClientService.start')
    @patch('golem.client.SystemMonitor')
    @patch('golem.client.P2PService.connect_to_network')
    def test_restart_task(self, connect_to_network, *_):
<<<<<<< HEAD
=======
        keys_auth = KeysAuth(self.path, 'priv_key', '')
>>>>>>> 3ddbff08
        self.client = Client(
            datadir=self.path,
            app_config=Mock(),
            config_desc=ClientConfigDescriptor(),
            keys_auth=(Mock(key_id='a' * 64, _private_key='a' * 32)),
            connect_to_known_hosts=False,
            use_docker_manager=False
        )

        sci = self.client.transaction_system._sci
        pp = make_mock_payment_processor(sci)
        self.client.transaction_system.payment_processor = pp

        deferred = Deferred()
        connect_to_network.side_effect = lambda *_: deferred.callback(True)
        self.client.start()
        sync_wait(deferred)

        def create_resource_package(*_args):
            result = 'package_path', 'package_sha1'
            return done_deferred(result)

        def add_task(*_args):
            resource_manager_result = 'res_hash', ['res_file_1']
            result = resource_manager_result, 'package_hash'
            return done_deferred(result)

        self.client.resource_server = Mock(
            create_resource_package=Mock(side_effect=create_resource_package),
            add_task=Mock(side_effect=add_task)
        )

        task_manager = self.client.task_server.task_manager

        task_manager.dump_task = Mock()
        task_manager.listen_address = '127.0.0.1'
        task_manager.listen_port = 40103

        some_file_path = self.new_path / "foo"
        # pylint thinks it's PurePath, but it's a concrete path
        some_file_path.touch()  # pylint: disable=no-member

        task_dict = {
            'bid': 5.0,
            'name': 'test task',
            'options': {
                'difficulty': 1337,
                'output_path': '',
            },
            'resources': [str(some_file_path)],
            'subtask_timeout': timeout_to_string(3),
            'subtasks': 1,
            'timeout': timeout_to_string(3),
            'type': 'Dummy',
        }

        task_id = sync_wait(self.client.create_task(task_dict))

        assert task_id is not None

        new_task_id = sync_wait(self.client.restart_task(task_id))

        assert task_id != new_task_id
        assert task_manager.tasks_states[
            task_id].status == TaskStatus.restarted
        assert all(
            ss.subtask_status == SubtaskStatus.restarted
            for ss
            in task_manager.tasks_states[task_id].subtask_states.values())
        assert task_manager.tasks_states[new_task_id].status \
            == TaskStatus.waiting

    @patch('golem.client.EthereumTransactionSystem', autospec=True)
    @patch('golem.client.Trust', autospec=True)
    def test_check_payments(self, trust, *_):

        client = Client(
            datadir=self.path,
            app_config=Mock(),
            config_desc=ClientConfigDescriptor(),
            keys_auth=Mock(),
            connect_to_known_hosts=False,
            use_docker_manager=False,
            use_monitor=False
        )
        client.transaction_system\
            .get_nodes_with_overdue_payments.return_value = ['a', 'b']
        client.check_payments()
        trust.PAYMENT.decrease.assert_has_calls((call('a'), call('b')))

    @patch('golem.client.EthereumTransactionSystem', autospec=True)
    def test_is_mainnet(self, *_):
        client = Client(
            datadir=self.path,
            config_desc=ClientConfigDescriptor(),
            app_config=Mock(),
            keys_auth=Mock(),
            connect_to_known_hosts=False,
            use_docker_manager=False,
            use_monitor=False
        )
        assert not client.is_mainnet()


class TestDoWorkService(TestWithReactor):

    @patch('golem.client.logger')
    def test_run(self, logger):
        c = Mock()
        c.p2pservice = Mock()
        c.task_server = Mock()
        c.resource_server = Mock()
        c.ranking = Mock()
        c.check_payments = Mock()
        c.config_desc.send_pings = False

        do_work_service = DoWorkService(c)
        do_work_service._run()

        assert not c.p2pservice.ping_peers.called
        assert not logger.exception.called
        assert c.p2pservice.sync_network.called
        assert c.resource_server.sync_network.called
        assert c.ranking.sync_network.called
        assert c.check_payments.called

    @patch('golem.client.logger')
    def test_pings(self, logger):
        c = Mock()
        c.p2pservice = Mock()
        c.p2pservice.peers = {str(uuid.uuid4()): Mock()}
        c.task_server = Mock()
        c.resource_server = Mock()
        c.ranking = Mock()
        c.check_payments = Mock()
        c.config_desc.send_pings = True

        # Make methods throw exceptions
        def raise_exc():
            raise Exception('Test exception')

        c.p2pservice.sync_network = raise_exc
        c.task_server.sync_network = raise_exc
        c.resource_server.sync_network = raise_exc
        c.ranking.sync_network = raise_exc
        c.check_payments = raise_exc

        do_work_service = DoWorkService(c)
        do_work_service._run()

        assert c.p2pservice.ping_peers.called
        assert logger.exception.call_count == 5

    @freeze_time("2018-01-01 00:00:00")
    def test_time_for(self):
        do_work_service = DoWorkService(Mock())

        key = 'payments'
        interval = 4.0

        assert key not in do_work_service._check_ts
        assert do_work_service._time_for(key, interval)
        assert key in do_work_service._check_ts

        next_check = do_work_service._check_ts[key]

        with freeze_time("2018-01-01 00:00:01"):
            assert not do_work_service._time_for(key, interval)
            assert do_work_service._check_ts[key] == next_check

        with freeze_time("2018-01-01 00:01:00"):
            assert do_work_service._time_for(key, interval)
            assert do_work_service._check_ts[key] == time.time() + interval

    @freeze_time("2018-01-01 00:00:00")
    def test_intervals(self):
        client = Mock()
        do_work_service = DoWorkService(client)

        do_work_service._run()

        assert client.p2pservice.sync_network.called
        assert client.task_server.sync_network.called
        assert client.resource_server.sync_network.called
        assert client.ranking.sync_network.called
        assert client.check_payments.called

        client.reset_mock()

        with freeze_time("2018-01-01 00:00:02"):
            do_work_service._run()

            assert client.p2pservice.sync_network.called
            assert client.task_server.sync_network.called
            assert client.resource_server.sync_network.called
            assert client.ranking.sync_network.called
            assert not client.check_payments.called

        with freeze_time("2018-01-01 00:01:00"):
            do_work_service._run()

            assert client.p2pservice.sync_network.called
            assert client.task_server.sync_network.called
            assert client.resource_server.sync_network.called
            assert client.ranking.sync_network.called
            assert client.check_payments.called


class TestMonitoringPublisherService(TestWithReactor):

    @patch('golem.client.logger')
    @patch('golem.client.dispatcher.send')
    def test_run(self, send, logger):
        task_server = Mock()
        task_server.task_keeper = Mock()
        task_server.task_keeper.get_all_tasks.return_value = list()
        task_server.task_keeper.supported_tasks = list()
        task_server.task_computer.stats = dict()

        service = MonitoringPublisherService(
            task_server,
            interval_seconds=1)
        service._run()

        assert not logger.debug.called
        assert send.call_count == 3


class TestNetworkConnectionPublisherService(TestWithReactor):

    @patch('golem.client.logger')
    def test_run(self, logger):
        c = Mock()

        service = NetworkConnectionPublisherService(c, interval_seconds=1)
        service._run()

        assert not logger.debug.called
        assert c._publish.call_count == 1


class TestTaskArchiverService(TestWithReactor):

    @patch('golem.client.logger')
    def test_run(self, logger):
        task_archiver = Mock()

        service = TaskArchiverService(task_archiver)
        service._run()

        assert not logger.debug.called
        assert task_archiver.do_maintenance.call_count == 1


class TestResourceCleanerService(TestWithReactor):

    def test_run(self):
        older_than_seconds = 5

        c = Mock()

        service = ResourceCleanerService(
            c,
            interval_seconds=1,
            older_than_seconds=older_than_seconds)
        service._run()

        c.remove_computed_files.assert_called_with(older_than_seconds)
        c.remove_distributed_files.assert_called_with(older_than_seconds)
        c.remove_received_files.assert_called_with(older_than_seconds)


class TestTaskCleanerService(TestWithReactor):

    @freeze_time('2017-11-27 10:00:00.1')
    @patch('golem.client.logger')
    def test_run_noop(self, logger):
        older_than_seconds = 5
        now = time.time()
        timeout_seconds = 3

        c = Mock()
        c.get_tasks = lambda: [{
            'id': 'some_task_id',
            'time_started': int(now),
            'timeout': timeout_to_string(timeout_seconds)
        }]

        service = TaskCleanerService(
            c,
            interval_seconds=1,
            older_than_seconds=older_than_seconds)
        service._run()

        c.delete_task.assert_not_called()
        logger.info.assert_not_called()

    @patch('golem.client.logger')
    def test_run(self, logger):
        with freeze_time('2017-11-27 10:00:00.1') as frozen_time:

            older_than_seconds = 5
            task_id = 'some_task_id'
            now = time.time()
            timeout_seconds = 3

            c = Mock()
            c.get_tasks = lambda: [{
                'id': task_id,
                'time_started': int(now),
                'timeout': timeout_to_string(timeout_seconds)
            }]

            service = TaskCleanerService(
                c,
                interval_seconds=1,
                older_than_seconds=older_than_seconds)

            frozen_time.tick(delta=datetime.timedelta(
                seconds=older_than_seconds + timeout_seconds - 1))
            service._run()

            c.delete_task.assert_not_called()

            frozen_time.tick()
            service._run()

            c.delete_task.assert_called_with(task_id)
            logger.info.assert_called()


def make_mock_payment_processor(sci, eth=100, gnt=100):
    pp = MagicMock()
    pp.ETH_PER_PAYMENT = sci.GAS_PRICE * sci.GAS_PER_PAYMENT
    pp.ETH_BATCH_PAYMENT_BASE = sci.GAS_PRICE * sci.GAS_BATCH_PAYMENT_BASE

    val = pp.ETH_BATCH_PAYMENT_BASE + pp.ETH_PER_PAYMENT * 10
    pp.eth_for_batch_payment.return_value = val

    pp.gnt_balance.return_value = gnt * denoms.ether, time.time()
    pp.eth_balance.return_value = eth * denoms.ether, time.time()
    pp._gnt_available.return_value = gnt * denoms.ether
    pp._eth_available.return_value = eth * denoms.ether
    return pp


@patch('signal.signal')
@patch('golem.network.p2p.node.Node.collect_network_info')
class TestClientRPCMethods(TestWithDatabase, LogTestCase):
    def setUp(self):
        super(TestClientRPCMethods, self).setUp()
<<<<<<< HEAD
        with patch('golem.network.concent.handlers_library.HandlersLibrary'
                   '.register_handler', ):
            with patch('golem.client.EthereumTransactionSystem'):
                client = Client(
                    datadir=self.path,
                    app_config=Mock(),
                    config_desc=ClientConfigDescriptor(),
                    keys_auth=Mock(_private_key='a' * 32,
                                key_id='a' * 64,
                                public_key=b'a' * 128),
                    connect_to_known_hosts=False,
                    use_docker_manager=False,
                    use_monitor=False
                )
=======
        keys_auth = KeysAuth(self.path, 'priv_key', '')
        with patch('golem.network.concent.handlers_library.HandlersLibrary'
                   '.register_handler', ):
            client = Client(
                datadir=self.path,
                app_config=Mock(),
                config_desc=ClientConfigDescriptor(),
                keys_auth=keys_auth,
                connect_to_known_hosts=False,
                use_docker_manager=False,
                use_monitor=False
            )
>>>>>>> 3ddbff08

        client.sync = Mock()
        client.p2pservice = Mock(peers={})
        with patch('golem.network.concent.handlers_library.HandlersLibrary'
                   '.register_handler', ):
            client.task_server = TaskServer(
                node=Node(),
                config_desc=ClientConfigDescriptor(),
                client=client,
                use_docker_manager=False
            )
        client.monitor = Mock()

        self.client = client

    def tearDown(self):
        self.client.quit()

    def test_node(self, *_):
        c = self.client
<<<<<<< HEAD
=======
        c.keys_auth = KeysAuth(self.path, 'priv_key', '')
>>>>>>> 3ddbff08

        self.assertIsInstance(c.get_node(), dict)

        self.assertIsInstance(c.get_node_key(), str)
        self.assertIsNotNone(c.get_node_key())

        c.node.key = None

        self.assertNotIsInstance(c.get_node_key(), str)
        self.assertIsNone(c.get_node_key())

        self.assertIsInstance(c.get_public_key(), bytes)
        self.assertEqual(c.get_public_key(), c.keys_auth.public_key)

    def test_directories(self, *_):
        c = self.client

        def unique_dir():
            d = self.new_path / str(uuid.uuid4())
            d.mkdir(exist_ok=True)
            return d

        c.resource_server = Mock()
        c.resource_server.get_distributed_resource_root.return_value = \
            unique_dir()

        self.assertIsInstance(c.get_datadir(), str)
        self.assertIsInstance(c.get_dir_manager(), DirManager)

        res_dirs = c.get_res_dirs()

        self.assertIsInstance(res_dirs, dict)
        self.assertTrue(len(res_dirs) == 3)

        for key, value in list(res_dirs.items()):
            self.assertIsInstance(key, str)
            self.assertIsInstance(value, str)
            self.assertTrue(self.path in value)

        res_dir_sizes = c.get_res_dirs_sizes()

        for key, value in list(res_dir_sizes.items()):
            self.assertIsInstance(key, str)
            self.assertIsInstance(value, str)
            self.assertTrue(key in res_dirs)

    def test_get_estimated_cost(self, *_):
        c = self.client
        assert c.get_estimated_cost(
            "task type",
            {"price": 150,
             "subtask_time": 2.5,
             "num_subtasks": 5}
        ) == 1875

    @patch('golem.client.get_resources_for_task')
    def test_enqueue_new_task_from_type(self, *_):
        c = self.client
        c.funds_locker.persist = False
        c.resource_server = Mock()
        c.task_server = Mock()
        c.transaction_system.payment_processor = \
            make_mock_payment_processor(c.transaction_system._sci)

        task_header = Mock(
            max_price=1 * 10**18,
            task_id=str(uuid.uuid4()),
            subtask_timeout=37
        )
        task = Mock(
            header=task_header,
            get_resources=Mock(return_value=[]),
            total_tasks=5,
            get_price=Mock(return_value=900)
        )

        c.enqueue_new_task(task)
        assert not c.task_server.task_manager.create_task.called
        task_mock = MagicMock()
        task_mock.header.max_price = 1 * 10**18
        task_mock.header.subtask_timeout = 158
        task_mock.total_tasks = 3
        price = task_mock.header.max_price * task_mock.total_tasks
        task_mock.get_price.return_value = price
        c.task_server.task_manager.create_task.return_value = task_mock
        c.enqueue_new_task(dict(
            max_price=1 * 10**18,
            task_id=str(uuid.uuid4())
        ))
        assert c.task_server.task_manager.create_task.called
        c.funds_locker.persist = True

    @patch('golem.client.path')
    @patch('golem.client.async_run', side_effect=mock_async_run)
    def test_enqueue_new_task(self, *_):
        t_dict = {
            'resources': [
                '/Users/user/Desktop/folder/texture.tex',
                '/Users/user/Desktop/folder/model.mesh',
                '/Users/user/Desktop/folder/stylized_levi.blend'
            ],
            'name': 'Golem Task 17:41:45 GMT+0200 (CEST)',
            'type': 'blender',
            'timeout': '09:25:00',
            'subtasks': '6',
            'subtask_timeout': '4:10:00',
            'bid': '0.000032',
            'options': {
                'resolution': [1920, 1080],
                'frames': '1-10',
                'format': 'EXR',
                'output_path': '/Users/user/Desktop/',
                'compositing': True,
            }
        }

        def start_task(_, tid):
            return tid

        def add_new_task(instance, task, *_args, **_kwargs):
            instance.tasks_states[task.header.task_id] = TaskState()

        def create_resource_package(*_args):
            result = 'package_path', 'package_sha1'
            return done_deferred(result)

        def add_task(*_args):
            resource_manager_result = 'res_hash', ['res_file_1']
            result = resource_manager_result, 'package_hash'
            return done_deferred(result)

        c = self.client
        c.resource_server = Mock()

        c.task_server.task_manager.start_task = MethodType(
            start_task, c.task_server.task_manager)
        c.task_server.task_manager.add_new_task = MethodType(
            add_new_task, c.task_server.task_manager)
        c.task_server.task_manager.key_id = 'deadbeef'

        c.resource_server.create_resource_package = Mock(
            side_effect=create_resource_package)
        c.resource_server.add_task = Mock(
            side_effect=add_task)

        c.transaction_system.payment_processor = \
            make_mock_payment_processor(c.transaction_system._sci)
        deferred = c.enqueue_new_task(t_dict)
        task = sync_wait(deferred)
        assert isinstance(task, Task)
        assert task.header.task_id
        assert c.resource_server.add_task.called

        task_id = task.header.task_id
        c.task_server.task_manager.tasks[task_id] = task
        c.task_server.task_manager.tasks_states[task_id] = TaskState()
        frames = c.get_subtasks_frames(task_id)
        assert frames is not None

    def test_get_balance(self, *_):
        c = self.client

        result = (None, None, None)

        c.transaction_system = Mock()
        c.transaction_system.get_balance.return_value = result

        balance = yield sync_wait(c.get_balance())
        assert balance == (None, None, None)

        result = (None, 1, None)
        c.transaction_system.get_balance.return_value = result
        balance = sync_wait(c.get_balance())
        assert balance == (None, None, None)

        result = (1, 1, None)
        c.transaction_system.get_balance.return_value = result
        balance = sync_wait(c.get_balance())
        assert balance == ("1", "1", "None")
        assert all(isinstance(entry, str) for entry in balance)

        c.transaction_system = None
        balance = sync_wait(c.get_balance())
        assert balance == (None, None, None)

    def test_run_benchmark(self, *_):
        from apps.blender.blenderenvironment import BlenderEnvironment
        from apps.blender.benchmark.benchmark import BlenderBenchmark
        from apps.lux.luxenvironment import LuxRenderEnvironment
        from apps.lux.benchmark.benchmark import LuxBenchmark

        benchmark_manager = self.client.task_server.benchmark_manager
        benchmark_manager.run_benchmark = Mock()
        benchmark_manager.run_benchmark.side_effect = lambda b, tb, e, c, ec: \
            c(True)

        with self.assertRaises(Exception):
            sync_wait(self.client.run_benchmark(str(uuid.uuid4())))

        sync_wait(self.client.run_benchmark(BlenderEnvironment.get_id()))

        assert benchmark_manager.run_benchmark.call_count == 1
        assert isinstance(benchmark_manager.run_benchmark.call_args[0][0],
                          BlenderBenchmark)

        sync_wait(self.client.run_benchmark(LuxRenderEnvironment.get_id()))

        assert benchmark_manager.run_benchmark.call_count == 2
        assert isinstance(benchmark_manager.run_benchmark.call_args[0][0],
                          LuxBenchmark)

        result = sync_wait(self.client.run_benchmark(
            DefaultEnvironment.get_id()))
        assert result > 100.0
        assert benchmark_manager.run_benchmark.call_count == 2

    def test_run_benchmark_fail(self, *_):
        from apps.dummy.dummyenvironment import DummyTaskEnvironment

        def raise_exc(*_args, **_kwargs):
            raise Exception('Test exception')

        with patch("golem.docker.image.DockerImage.is_available",
                   return_value=True), \
                patch("golem.docker.job.DockerJob.__init__",
                      side_effect=raise_exc), \
                self.assertRaisesRegex(Exception, 'Test exception'):
            sync_wait(self.client.run_benchmark(DummyTaskEnvironment.get_id()))

    @patch("golem.task.benchmarkmanager.BenchmarkRunner")
    def test_run_benchmarks(self, br_mock, *_):
        benchmark_manager = self.client.task_server.benchmark_manager
        benchmark_manager.run_all_benchmarks()
        f = br_mock.call_args[0][2]  # get success callback
        f(1)
        assert br_mock.call_count == 2

    def test_config_changed(self, *_):
        c = self.client

        c._publish = Mock()
        c.lock_config(True)
        c._publish.assert_called_with(UI.evt_lock_config, True)

        c._publish = Mock()
        c.config_changed()
        c._publish.assert_called_with(Environment.evt_opts_changed)

    def test_settings(self, *_):
        c = self.client

        new_node_name = str(uuid.uuid4())
        self.assertNotEqual(c.get_setting('node_name'), new_node_name)

        c.update_setting('node_name', new_node_name)
        self.assertEqual(c.get_setting('node_name'), new_node_name)
        self.assertEqual(c.get_settings()['node_name'], new_node_name)

        newer_node_name = str(uuid.uuid4())
        self.assertNotEqual(c.get_setting('node_name'), newer_node_name)

        settings = c.get_settings()
        settings['node_name'] = newer_node_name
        with self.assertRaises(KeyError):
            c.update_settings(settings)

        del settings['py/object']
        c.update_settings(settings)
        self.assertEqual(c.get_setting('node_name'), newer_node_name)

        # invalid settings
        with self.assertRaises(KeyError):
            c.get_setting(str(uuid.uuid4()))

        with self.assertRaises(KeyError):
            c.update_setting(str(uuid.uuid4()), 'value')

    def test_publisher(self, *_):
        from golem.rpc.session import Publisher

        c = self.client
        self.assertIsNone(c.rpc_publisher)

        rpc_session = Mock()

        c.configure_rpc(rpc_session)
        self.assertIsInstance(c.rpc_publisher, Publisher)
        self.assertIs(c.rpc_publisher.session, rpc_session)

        c.config_changed()
        rpc_session.publish.assert_called_with(Environment.evt_opts_changed)

    def test_test_status(self, *_):
        c = self.client

        result = c.check_test_status()
        self.assertFalse(result)

        c.task_test_result = json.dumps({"status": TaskTestStatus.started})
        result = c.check_test_status()
        print(result)
        self.assertEqual(c.task_test_result, result)

        c.task_test_result = json.dumps({"status": TaskTestStatus.success})
        result = c.check_test_status()
        self.assertEqual(c.task_test_result, None)

    def test_create_task(self, *_):
        t = DummyTask(total_tasks=10, node_name="node_name",
                      task_definition=DummyTaskDefinition())

        c = self.client
        c.enqueue_new_task = Mock()
        c.create_task(DictSerializer.dump(t))
        self.assertTrue(c.enqueue_new_task.called)

    def test_delete_task(self, *_):
        c = self.client
        c.remove_task_header = Mock()
        c.remove_task = Mock()
        c.task_server = Mock()

        task_id = str(uuid.uuid4())
        c.delete_task(task_id)
        assert c.remove_task_header.called
        assert c.remove_task.called
        assert c.task_server.task_manager.delete_task.called
        c.remove_task.assert_called_with(task_id)

    def test_get_unsupport_reasons(self, *_):
        c = self.client
        c.task_server.task_keeper.get_unsupport_reasons = Mock()
        c.task_server.task_keeper.get_unsupport_reasons.return_value = [
            {'avg': '17.0.0', 'reason': 'app_version', 'ntasks': 3},
            {'avg': 7, 'reason': 'max_price', 'ntasks': 2},
            {'avg': None, 'reason': 'environment_missing', 'ntasks': 1},
            {'avg': None,
             'reason': 'environment_not_accepting_tasks', 'ntasks': 1},
            {'avg': None, 'reason': 'requesting_trust', 'ntasks': 0},
            {'avg': None, 'reason': 'deny_list', 'ntasks': 0},
            {'avg': None, 'reason': 'environment_unsupported', 'ntasks': 0}]
        c.task_archiver.get_unsupport_reasons = Mock()
        c.task_archiver.get_unsupport_reasons.side_effect = lambda days: [
            {'avg': str(days * 21) + '.0.0',
             'reason': 'app_version', 'ntasks': 3},
            {'avg': 7, 'reason': 'max_price', 'ntasks': 2},
            {'avg': None, 'reason': 'environment_missing', 'ntasks': 1},
            {'avg': None,
             'reason': 'environment_not_accepting_tasks', 'ntasks': 1},
            {'avg': None, 'reason': 'requesting_trust', 'ntasks': 0},
            {'avg': None, 'reason': 'deny_list', 'ntasks': 0},
            {'avg': None, 'reason': 'environment_unsupported', 'ntasks': 0}]

        # get_unsupport_reasons(0) is supposed to read current stats from
        # the task_keeper and should not look into archives
        reasons = c.get_unsupport_reasons(0)
        self.assertEqual(reasons[0]["avg"], "17.0.0")
        c.task_server.task_keeper.get_unsupport_reasons.assert_called_with()
        c.task_archiver.get_unsupport_reasons.assert_not_called()

        c.task_server.task_keeper.get_unsupport_reasons.reset_mock()
        c.task_archiver.get_unsupport_reasons.reset_mock()

        # for more days it's the opposite
        reasons = c.get_unsupport_reasons(2)
        self.assertEqual(reasons[0]["avg"], "42.0.0")
        c.task_archiver.get_unsupport_reasons.assert_called_with(2)
        c.task_server.task_keeper.get_unsupport_reasons.assert_not_called()

        # and for a negative number of days we should get an exception
        with self.assertRaises(ValueError):
            reasons = c.get_unsupport_reasons(-1)

    def test_task_preview(self, *_):
        task_id = str(uuid.uuid4())
        c = self.client
        c.task_server.task_manager.tasks[task_id] = Mock()
        c.task_server.task_manager.get_task_preview = Mock()

        c.get_task_preview(task_id)
        c.task_server.task_manager.get_task_preview.assert_called_with(
            task_id, single=False
        )

    def test_subtasks_borders(self, *_):
        task_id = str(uuid.uuid4())
        c = self.client
        c.task_server.task_manager.tasks[task_id] = Mock()
        c.task_server.task_manager.get_subtasks_borders = Mock()

        c.get_subtasks_borders(task_id)
        c.task_server.task_manager.get_subtasks_borders.assert_called_with(
            task_id, 1
        )

    def test_connection_status(self, *_):
        c = self.client

        # not connected
        self.assertTrue(
            c.connection_status().startswith("Application not listening")
        )

        # status without peers
        c.p2pservice.cur_port = 12345
        c.task_server.cur_port = 12346

        # status without peers
        self.assertTrue(c.connection_status().startswith("Not connected"))

        # peers
        c.p2pservice.incoming_peers = {
            str(i): self.__new_incoming_peer()
            for i in range(3)
        }
        c.p2pservice.peers = {str(i): self.__new_session() for i in range(4)}

        known_peers = c.get_known_peers()
        self.assertEqual(len(known_peers), 3)
        self.assertTrue(all(peer for peer in known_peers))

        connected_peers = c.get_connected_peers()
        self.assertEqual(len(connected_peers), 4)
        self.assertTrue(all(peer for peer in connected_peers))

        # status with peers
        self.assertTrue(c.connection_status().startswith("Connected"))

        # status without ports
        c.p2pservice.cur_port = 0
        self.assertTrue(
            c.connection_status().startswith("Application not listening")
        )

    def test_golem_version(self, *_):
        assert self.client.get_golem_version() == golem.__version__

    def test_golem_status(self, *_):
        status = 'component', 'method', 'stage', 'data'

        # no statuses published
        assert not self.client.get_golem_status()

        # status published, no rpc publisher
        StatusPublisher.publish(*status)
        assert not self.client.get_golem_status()

        # status published, with rpc publisher
        StatusPublisher._rpc_publisher = Mock()
        StatusPublisher.publish(*status)
        assert self.client.get_golem_status() == status

    def test_port_status(self, *_):
        port = random.randint(1, 65535)
        self.assertIsNone(self.client.node.port_statuses.get(port))

        dispatcher.send(
            signal="golem.p2p",
            event="no event at all",
            port=port,
            description="timeout"
        )
        self.assertIsNone(self.client.node.port_statuses.get(port))

        dispatcher.send(
            signal="golem.p2p",
            event="unreachable",
            port=port,
            description="timeout"
        )
        self.assertEqual(self.client.node.port_statuses.get(port), "timeout")

    def test_get_performance_values(self, *_):
        expected_perf = {DefaultEnvironment.get_id(): 0.0}
        assert self.client.get_performance_values() == expected_perf

    @classmethod
    def __new_incoming_peer(cls):
        return dict(node=cls.__new_session())

    @staticmethod
    def __new_session():
        session = Mock()
        for attr in PeerSessionInfo.attributes:
            setattr(session, attr, str(uuid.uuid4()))
        return session


class TestEventListener(TestCase):

    def test_task_computer_event_listener(self):
        client = Mock()
        listener = ClientTaskComputerEventListener(client)

        listener.lock_config(True)
        client.lock_config.assert_called_with(True)

        listener.lock_config(False)
        client.lock_config.assert_called_with(False)


class TestClientPEP8(TestCase, testutils.PEP8MixIn):
    PEP8_FILES = [
        "golem/client.py",
    ]<|MERGE_RESOLUTION|>--- conflicted
+++ resolved
@@ -442,10 +442,6 @@
     @patch('golem.client.SystemMonitor')
     @patch('golem.client.P2PService.connect_to_network')
     def test_restart_task(self, connect_to_network, *_):
-<<<<<<< HEAD
-=======
-        keys_auth = KeysAuth(self.path, 'priv_key', '')
->>>>>>> 3ddbff08
         self.client = Client(
             datadir=self.path,
             app_config=Mock(),
@@ -797,35 +793,19 @@
 class TestClientRPCMethods(TestWithDatabase, LogTestCase):
     def setUp(self):
         super(TestClientRPCMethods, self).setUp()
-<<<<<<< HEAD
-        with patch('golem.network.concent.handlers_library.HandlersLibrary'
-                   '.register_handler', ):
-            with patch('golem.client.EthereumTransactionSystem'):
-                client = Client(
-                    datadir=self.path,
-                    app_config=Mock(),
-                    config_desc=ClientConfigDescriptor(),
-                    keys_auth=Mock(_private_key='a' * 32,
-                                key_id='a' * 64,
-                                public_key=b'a' * 128),
-                    connect_to_known_hosts=False,
-                    use_docker_manager=False,
-                    use_monitor=False
-                )
-=======
-        keys_auth = KeysAuth(self.path, 'priv_key', '')
         with patch('golem.network.concent.handlers_library.HandlersLibrary'
                    '.register_handler', ):
             client = Client(
                 datadir=self.path,
                 app_config=Mock(),
                 config_desc=ClientConfigDescriptor(),
-                keys_auth=keys_auth,
+                keys_auth=Mock(_private_key='a' * 32,
+                               key_id='a' * 64,
+                               public_key=b'a' * 128),
                 connect_to_known_hosts=False,
                 use_docker_manager=False,
                 use_monitor=False
             )
->>>>>>> 3ddbff08
 
         client.sync = Mock()
         client.p2pservice = Mock(peers={})
@@ -846,10 +826,6 @@
 
     def test_node(self, *_):
         c = self.client
-<<<<<<< HEAD
-=======
-        c.keys_auth = KeysAuth(self.path, 'priv_key', '')
->>>>>>> 3ddbff08
 
         self.assertIsInstance(c.get_node(), dict)
 
