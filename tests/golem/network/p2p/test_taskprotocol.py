import unittest
from unittest.mock import Mock

from devp2p.service import WiredService

from golem.network.p2p.taskprotocol import TaskProtocol
from golem.network.p2p.node import Node
from golem.task.taskbase import ComputeTaskDef


task_server = Mock(keys_auth=Mock(
    sign=lambda x: x,
    verify=lambda *_: True
))


class TestTaskProtocolKeepUnicode(unittest.TestCase):
    task_id = "Gęśla jaźń"
    subtask_id = "Zażółć gęślą jaźń"
    key_id = "0xĄć1ź34þ"
    key = "πœę©ß←↓→óþ"

    def setUp(self):
        self.proto = TaskProtocol(Mock(), Mock(spec=WiredService,
                                               task_server=task_server))

    def check_sedes(self, packet, check, callbacks):
        handler = Mock(side_effect=check)
        callbacks.append(handler)

        self.proto.receive_packet(packet)
        self.assertTrue(handler.called)

    def test_task_request(self):
        packet = self.proto.create_task_request(self.task_id,
                                                0, 0, 0, 0, 0, 'deadbeef')

        def check_task_id(proto, task_id, performance, price,
                          max_disk, max_memory, max_cpus, eth_account):
            self.assertEqual(self.task_id, task_id)
            self.assertEqual('deadbeef', eth_account)

        self.check_sedes(packet, check_task_id,
                         self.proto.receive_task_request_callbacks)

    def test_task(self):
        ctd = ComputeTaskDef()
        ctd.task_id = self.task_id
        ctd.subtask_id = self.subtask_id
        ctd.key_id = self.key_id
        ctd.task_owner = Node(key=self.key)

        packet = self.proto.create_task(ctd, 0, 0)

        def check_ctd(proto, definition, **_):
            self.assertEqual(self.task_id, definition.task_id)
            self.assertEqual(self.subtask_id, definition.subtask_id)
            self.assertEqual(self.key_id, definition.key_id)
            self.assertEqual(self.key, definition.task_owner.key)

        self.check_sedes(packet, check_ctd, self.proto.receive_task_callbacks)

    def test_failure(self):
        packet = self.proto.create_failure(self.subtask_id, b'')

        def check(proto, subtask_id, **_):
            self.assertEqual(self.subtask_id, subtask_id)

        self.check_sedes(packet, check,
                         self.proto.receive_failure_callbacks)

    def test_result(self):
        packet = self.proto.create_result(self.subtask_id, 0, self.key_id,
                                          b'', 0)

        def check(proto, subtask_id, computation_time, resource_hash,
<<<<<<< HEAD
                  resource_secret, resource_options, eth_account, **_):
=======
                  resource_secret, resource_options):
>>>>>>> b9f03112
            self.assertEqual(self.subtask_id, subtask_id)
            self.assertEqual(self.key_id, resource_hash)

        self.check_sedes(packet, check, self.proto.receive_result_callbacks)

    def test_accept_result(self):
        packet = self.proto.create_accept_result(self.subtask_id, 0)

        def check(proto, subtask_id, **_):
            self.assertEqual(self.subtask_id, subtask_id)

        self.check_sedes(packet, check,
                         self.proto.receive_accept_result_callbacks)

    def test_payment_request(self):
        packet = self.proto.create_payment_request(self.subtask_id)

        def check(proto, subtask_id, **_):
            self.assertEqual(self.subtask_id, subtask_id)

        self.check_sedes(packet, check,
                         self.proto.receive_payment_request_callbacks)

    def test_payment(self):
        packet = self.proto.create_payment(self.subtask_id, self.key_id, 0, b'')

        def check(proto, subtask_id, transaction_id, **_):
            self.assertEqual(self.subtask_id, subtask_id)
            self.assertEqual(self.key_id, transaction_id)

        self.check_sedes(packet, check, self.proto.receive_payment_callbacks)


# Sorry for copy-paste, would prefer parametrized tests but there doesn't seem
# to be any way to do it.
class TestTaskProtocolConvertUnicode(unittest.TestCase):
    task_id = "Gęśla jaźń"
    subtask_id = "Zażółć gęślą jaźń"
    key_id = "0xĄć1ź34þ"
    key = "πœę©ß←↓→óþ"

    def setUp(self):
        self.proto = TaskProtocol(Mock(), Mock(spec=WiredService,
                                               task_server=task_server))

    def check_sedes(self, packet, check, callbacks):
        handler = Mock(side_effect=check)
        callbacks.append(handler)

        self.proto.receive_packet(packet)
        self.assertTrue(handler.called)

    def test_task_request(self):
        packet = self.proto.create_task_request(self.task_id.encode('utf_8'),
                                                0, 0, 0, 0, 0, b'deadbeef')

        def check_task_id(proto, task_id, performance, price,
                          max_disk, max_memory, max_cpus, eth_account):
            self.assertEqual(self.task_id, task_id)
            self.assertEqual('deadbeef', eth_account)

        self.check_sedes(packet, check_task_id,
                         self.proto.receive_task_request_callbacks)

    def test_task(self):
        ctd = ComputeTaskDef()
        ctd.task_id = self.task_id.encode('utf_8')
        ctd.subtask_id = self.subtask_id.encode('utf_8')
        ctd.key_id = self.key_id.encode('utf_8')
        ctd.task_owner = Node(key=self.key.encode('utf_8'))

        packet = self.proto.create_task(ctd, 0, 0)

        def check_ctd(proto, definition, **_):
            self.assertEqual(self.task_id, definition.task_id)
            self.assertEqual(self.subtask_id, definition.subtask_id)
            self.assertEqual(self.key_id, definition.key_id)
            self.assertEqual(self.key, definition.task_owner.key)

        self.check_sedes(packet, check_ctd, self.proto.receive_task_callbacks)

    def test_failure(self):
        packet = self.proto.create_failure(self.subtask_id.encode('utf_8'), b'')

        def check(proto, subtask_id, **_):
            self.assertEqual(self.subtask_id, subtask_id)

        self.check_sedes(packet, check,
                         self.proto.receive_failure_callbacks)

    def test_result(self):
        packet = self.proto.create_result(self.subtask_id.encode('utf_8'), 0,
                                          self.key_id.encode('utf_8'),
                                          b'', 0)

        def check(proto, subtask_id, computation_time, resource_hash,
<<<<<<< HEAD
                  resource_secret, resource_options, eth_account, **_):
=======
                  resource_secret, resource_options):
>>>>>>> b9f03112
            self.assertEqual(self.subtask_id, subtask_id)
            self.assertEqual(self.key_id, resource_hash)

        self.check_sedes(packet, check, self.proto.receive_result_callbacks)

    def test_accept_result(self):
        packet = self.proto.create_accept_result(
            self.subtask_id.encode('utf_8'), 0)

        def check(proto, subtask_id, **_):
            self.assertEqual(self.subtask_id, subtask_id)

        self.check_sedes(packet, check,
                         self.proto.receive_accept_result_callbacks)

    def test_payment_request(self):
        packet = self.proto.create_payment_request(
            self.subtask_id.encode('utf_8'))

        def check(proto, subtask_id, **_):
            self.assertEqual(self.subtask_id, subtask_id)

        self.check_sedes(packet, check,
                         self.proto.receive_payment_request_callbacks)

    def test_payment(self):
        packet = self.proto.create_payment(self.subtask_id.encode('utf_8'),
                                           self.key_id.encode('utf_8'), 0, b'')

        def check(proto, subtask_id, transaction_id, **_):
            self.assertEqual(self.subtask_id, subtask_id)
            self.assertEqual(self.key_id, transaction_id)

        self.check_sedes(packet, check, self.proto.receive_payment_callbacks)<|MERGE_RESOLUTION|>--- conflicted
+++ resolved
@@ -36,7 +36,7 @@
                                                 0, 0, 0, 0, 0, 'deadbeef')
 
         def check_task_id(proto, task_id, performance, price,
-                          max_disk, max_memory, max_cpus, eth_account):
+                          max_disk, max_memory, max_cpus, eth_account, **__):
             self.assertEqual(self.task_id, task_id)
             self.assertEqual('deadbeef', eth_account)
 
@@ -73,12 +73,7 @@
         packet = self.proto.create_result(self.subtask_id, 0, self.key_id,
                                           b'', 0)
 
-        def check(proto, subtask_id, computation_time, resource_hash,
-<<<<<<< HEAD
-                  resource_secret, resource_options, eth_account, **_):
-=======
-                  resource_secret, resource_options):
->>>>>>> b9f03112
+        def check(proto, subtask_id, computation_time, resource_hash, *_, **__):
             self.assertEqual(self.subtask_id, subtask_id)
             self.assertEqual(self.key_id, resource_hash)
 
@@ -136,7 +131,7 @@
                                                 0, 0, 0, 0, 0, b'deadbeef')
 
         def check_task_id(proto, task_id, performance, price,
-                          max_disk, max_memory, max_cpus, eth_account):
+                          max_disk, max_memory, max_cpus, eth_account, **__):
             self.assertEqual(self.task_id, task_id)
             self.assertEqual('deadbeef', eth_account)
 
@@ -174,12 +169,7 @@
                                           self.key_id.encode('utf_8'),
                                           b'', 0)
 
-        def check(proto, subtask_id, computation_time, resource_hash,
-<<<<<<< HEAD
-                  resource_secret, resource_options, eth_account, **_):
-=======
-                  resource_secret, resource_options):
->>>>>>> b9f03112
+        def check(proto, subtask_id, computation_time, resource_hash, *_, **__):
             self.assertEqual(self.subtask_id, subtask_id)
             self.assertEqual(self.key_id, resource_hash)
 
