--- conflicted
+++ resolved
@@ -1,16 +1,9 @@
 from datetime import datetime
 
-from twisted.internet.defer import Deferred
-
-from golem.core.deferred import sync_wait
 from golem.testutils import TempDirFixture
 from golem.tools.assertlogs import LogTestCase
 from golem.verificator.constants import SubtaskVerificationState
 from golem.verificator.core_verifier import CoreVerifier
-<<<<<<< HEAD
-from golem.verificator.verifier import SubtaskVerificationState
-=======
->>>>>>> 55d8a299
 
 
 class TestCoreVerifier(TempDirFixture, LogTestCase):
@@ -53,12 +46,8 @@
         assert self.core_verifier.state == SubtaskVerificationState.VERIFIED
 
         verification_data["results"] = ["not a file"]
-<<<<<<< HEAD
         self.core_verifier.simple_verification(verification_data)
         assert self.core_verifier.state == SubtaskVerificationState.WRONG_ANSWER
-=======
-        core_verifier.simple_verification(verification_data)
-        assert core_verifier.state == SubtaskVerificationState.WRONG_ANSWER
 
     @staticmethod
     def test_task_timeout():  # TODO: fix it
@@ -74,5 +63,4 @@
 
         sv = CoreVerifier()
         sv.callback = callback
-        sv.task_timeout(subtask_id)
->>>>>>> 55d8a299
+        sv.task_timeout(subtask_id)