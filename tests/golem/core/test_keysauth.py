--- conflicted
+++ resolved
@@ -1,30 +1,19 @@
-<<<<<<< HEAD
+import os
+import unittest
+from os import makedirs, path
+from random import random, randint
+from unittest.mock import patch
+
+from freezegun import freeze_time
+from golem.core.crypto import ECCx
 from golem_messages import message
-import os
-from os import makedirs, path
-=======
-from os import path
->>>>>>> be98186a
-from random import random, randint
-import time
-import unittest
-from unittest.mock import patch
-
-<<<<<<< HEAD
-from freezegun import freeze_time
+from golem_messages.cryptography import ECCx
 
 from golem import testutils
-from golem.core.crypto import ECCx
 from golem.core.keysauth import EllipticalKeysAuth, \
-=======
-from golem.core.keysauth import KeysAuth, EllipticalKeysAuth, RSAKeysAuth, \
->>>>>>> be98186a
     get_random, get_random_float, sha2, sha3
 from golem.core.simpleserializer import CBORSerializer
 from golem.utils import encode_hex, decode_hex
-
-from golem_messages import message
-from golem_messages.cryptography import ECCx, ecdsa_verify
 
 
 class TestKeysAuth(unittest.TestCase, testutils.PEP8MixIn):
@@ -265,21 +254,7 @@
 
         ek.public_key = decode_hex(public_key)
         ek._private_key = decode_hex(private_key)
-<<<<<<< HEAD
         ek.key_id = encode_hex(ek.public_key)
-        ek.ecc = ECCx(None, ek._private_key)
-
-        msg = message.MessageWantToComputeTask(
-            node_name='node_name',
-            task_id='task_id',
-            perf_index=2200,
-            price=5 * 10 ** 18,
-            max_resource_size=250000000,
-            max_memory_size=300000000,
-            num_cores=4,
-            timestamp=time.time())
-=======
-        ek.key_id = ek.cnt_key_id(ek.public_key)
         ek.ecc = ECCx(ek._private_key)
 
         msg = message.WantToComputeTask(node_name='node_name',
@@ -289,7 +264,6 @@
                                        max_resource_size=250000000,
                                        max_memory_size=300000000,
                                        num_cores=4)
->>>>>>> be98186a
 
         data = msg.get_short_hash()
         signature = ek.sign(data)
