from unittest import mock

import os
import shutil
import time
import uuid

from twisted.internet.defer import Deferred

from golem.core.deferred import sync_wait
from golem.resource.base.resourceserver import BaseResourceServer
from golem.resource.dirmanager import DirManager
from golem.resource.hyperdrive.resourcesmanager import DummyResourceManager
from golem.tools import testwithreactor

from tests.factories.hyperdrive import hyperdrive_client_kwargs

node_name = 'test_suite'


class MockClient:

    def __init__(self):
        self.downloaded = None
        self.failed = None
        self.task_server = mock.Mock()

    def resource_collected(self, *args, **kwargs):
        self.downloaded = True

    def resource_failure(self, *args, **kwrags):
        self.failed = True


class MockConfig:
    def __init__(self, root_path=None, new_node_name=node_name):
        self.node_name = new_node_name
        self.root_path = root_path


class TestResourceServer(testwithreactor.TestDirFixtureWithReactor):

    def setUp(self):
        super().setUp()

        src_dir = os.path.join(self.path, 'sources')

        self.task_id = str(uuid.uuid4())
        self.dir_manager = DirManager(self.path)
        self.config_desc = MockConfig()
        self.target_resources = [
            os.path.join(src_dir, 'test_file'),
            os.path.join(src_dir, 'test_dir', 'dir_file'),
            os.path.join(src_dir, 'test_dir', 'dir_file_copy')
        ]

        res_path = self.dir_manager.get_task_resource_dir(self.task_id)
        test_file = os.path.join(res_path, 'test_file')
        test_dir = os.path.join(res_path, 'test_dir')
        test_dir_file = os.path.join(test_dir, 'dir_file')
        test_dir_file_copy = os.path.join(test_dir, 'dir_file_copy')

        for path in self.target_resources + [test_file, test_dir_file]:
            os.makedirs(os.path.dirname(path), exist_ok=True)
            with open(path, 'w') as f:
                f.write("test content")

        shutil.copy(test_dir_file, test_dir_file_copy)

        self.resource_manager = DummyResourceManager(
            self.dir_manager, **hyperdrive_client_kwargs())
<<<<<<< HEAD
        self.keys_auth = KeysAuth(self.path, 'priv_key', 'password')
=======
>>>>>>> 695cb4d7
        self.client = MockClient()
        self.resource_server = BaseResourceServer(
            self.resource_manager,
            self.client
        )

    def testStartAccepting(self):
        self.resource_server.start_accepting()

    def testGetDistributedResourceRoot(self):
        resource_dir = self.dir_manager.get_node_dir()

        self.assertEqual(
            self.resource_server.get_distributed_resource_root(),
            resource_dir
        )

    def _resources(self):
        existing_dir = self.dir_manager.get_task_resource_dir(self.task_id)
        existing_paths = []

        for resource in self.target_resources:
            resource_path = os.path.join(existing_dir, resource)
            existing_paths.append(resource_path)

        return existing_paths

    def _add_task(self):
        rs = self.resource_server
        rm = self.resource_server.resource_manager
        rm.storage.cache.clear()

        existing_paths = self._resources()

        _deferred = rs.create_resource_package(existing_paths, self.task_id)
        pkg_path, pkg_sha1 = sync_wait(_deferred)
        resource_size = os.path.getsize(pkg_path)
        return rm, rs.add_resources(pkg_path, pkg_sha1, self.task_id,
                                    resource_size)

    def testAddResources(self):
        rm, deferred = self._add_task()

        def test(*_):
            resources = rm.storage.get_resources(self.task_id)
            assert resources
            assert len(resources) == len(self.target_resources)

        deferred.addCallbacks(
            test,
            lambda e: self.fail(e)
        )

        started = time.time()

        while not deferred.called:
            if time.time() - started > 10:
                self.fail("Test timed out")
            time.sleep(0.1)

    def testRemoveResources(self):
        self.resource_manager.add_files(self._resources(), self.task_id)
        assert self.resource_manager.storage.get_resources(self.task_id)
        self.resource_server.remove_resources(self.task_id)
        assert not self.resource_manager.storage.get_resources(self.task_id)

    def testPendingResources(self):
        self.resource_manager.add_resources(self.target_resources, self.task_id,
                                       async_=False)

        resources = self.resource_manager.storage.get_resources(self.task_id)
        assert len(self.resource_server.pending_resources) == 0

        self.resource_server.download_resources(resources, self.task_id)
        pending = self.resource_server.pending_resources[self.task_id]
        assert len(pending) == len(resources)

    def testGetResources(self):
        self.resource_manager.add_resources(self.target_resources, self.task_id,
                                       async_=False)

        resources = self.resource_manager.storage.get_resources(self.task_id)
        relative = [[r.hash, r.files] for r in resources]

        new_server = BaseResourceServer(
            DummyResourceManager(
                self.dir_manager, **hyperdrive_client_kwargs()),
<<<<<<< HEAD
            DirManager(self.path, '2'),
            self.keys_auth,
=======
>>>>>>> 695cb4d7
            self.client
        )

        new_task_id = str(uuid.uuid4())
        new_task_path = new_server.resource_manager.storage.get_dir(new_task_id)
        new_server.download_resources(relative, new_task_id)

        def run(_, **_kwargs):
            deferred = Deferred()
            deferred.callback(True)
            return deferred

        with mock.patch('golem.core.golem_async.async_run', run):
            new_server._download_resources(async_=False)

        for entry in relative:
            for f in entry[1]:
                new_file_path = os.path.join(new_task_path, f)
                assert os.path.exists(new_file_path)

        assert self.client.downloaded

    def testAddFilesToGet(self):
        test_files = [
            ['file1.txt', '1'],
            [os.path.join('tmp', 'file2.bin'), '2']
        ]

        assert not self.resource_server.pending_resources
        self.resource_server.download_resources(test_files, self.task_id)
        assert len(self.resource_server.pending_resources[self.task_id]) == len(
            test_files)

        return self.resource_server, test_files

    def testDownloadSuccess(self):
        rs, file_names = self.testAddFilesToGet()
        resources = list(rs.pending_resources[self.task_id])
        for entry in resources:
            rs._download_success(entry.resource, None, self.task_id)
        assert not rs.pending_resources

    def testDownloadError(self):
        rs, file_names = self.testAddFilesToGet()
        resources = list(rs.pending_resources[self.task_id])
        for entry in resources:
            rs._download_error(Exception(), entry.resource, self.task_id)
        assert not rs.pending_resources<|MERGE_RESOLUTION|>--- conflicted
+++ resolved
@@ -69,10 +69,6 @@
 
         self.resource_manager = DummyResourceManager(
             self.dir_manager, **hyperdrive_client_kwargs())
-<<<<<<< HEAD
-        self.keys_auth = KeysAuth(self.path, 'priv_key', 'password')
-=======
->>>>>>> 695cb4d7
         self.client = MockClient()
         self.resource_server = BaseResourceServer(
             self.resource_manager,
@@ -160,11 +156,6 @@
         new_server = BaseResourceServer(
             DummyResourceManager(
                 self.dir_manager, **hyperdrive_client_kwargs()),
-<<<<<<< HEAD
-            DirManager(self.path, '2'),
-            self.keys_auth,
-=======
->>>>>>> 695cb4d7
             self.client
         )
 
