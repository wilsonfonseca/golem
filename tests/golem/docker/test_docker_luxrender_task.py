--- conflicted
+++ resolved
@@ -206,13 +206,6 @@
     def test_luxrender_real_task_png(self):
         task = self._test_task()
         task.output_format = "png"
-<<<<<<< HEAD
-        task.res_y = 100
-        task.res_x = 100
-        task.haltspp = 25
-        task.random_crop_window_for_verification = (0.2, 0.4, 0.7, 0.9) # to make it deterministic
-
-=======
         task.res_y = 200
         task.res_x = 200
         task.haltspp = 20
@@ -220,19 +213,11 @@
         # 2) depending on the kernel, small cropwindow can generate darker img, this is a know issue in lux:
         # http: // www.luxrender.net / forum / viewtopic.php?f = 16 & t = 13389
         task.random_crop_window_for_verification = (0.05, 0.95, 0.05, 0.95) # to make it deterministic
->>>>>>> 6f357845
         self._test_luxrender_real_task(task)
 
     def test_luxrender_real_task_exr(self):
         task = self._test_task()
         task.output_format = "exr"
-<<<<<<< HEAD
-        task.res_y = 100
-        task.res_x = 100
-        task.haltspp = 25
-        task.random_crop_window_for_verification = (0, 1, 0, 1) # to make it deterministic
-
-=======
         task.res_y = 200
         task.res_x = 200
         task.haltspp = 20
@@ -240,7 +225,6 @@
         # 2) depending on the kernel, small cropwindow can generate darker img, this is a know issue in lux:
         # http: // www.luxrender.net / forum / viewtopic.php?f = 16 & t = 13389
         task.random_crop_window_for_verification = (0.05, 0.95, 0.05, 0.95) # to make it deterministic
->>>>>>> 6f357845
         self._test_luxrender_real_task(task)
 
     def _test_luxrender_real_task(self, task):
@@ -279,10 +263,7 @@
         self.assertFalse(task.verify_subtask(ctd.subtask_id))
         self.assertEqual(task.num_tasks_received, 1)
 
-
     def test_run_stats(self):
-<<<<<<< HEAD
-=======
         results = []
         return
 
@@ -329,52 +310,6 @@
         stats = Counter(results)
         print (results)
         print (stats)
->>>>>>> 6f357845
-        pass
-
-        # results = []
-        # for i in range(0, 10):
-        #     task = self._test_task()
-        #     task.res_y = 250
-        #     task.res_x = 250
-        #     task.haltspp = 1
-        #     task.output_format = "exr"
-        #     task.random_crop_window_for_verification = (0, 0.7, 0, 0.7)  # to make it deterministic
-        #     ctd = task.query_extra_data(10000).ctd
-        #
-        #     ## act
-        #     computer = LocalComputer(
-        #         task,
-        #         self.tempdir,
-        #         Mock(),
-        #         Mock(),
-        #         lambda: ctd,
-        #     )
-        #
-        #     computer.run()
-        #     computer.tt.join()
-        #
-        #     new_flm_file, new_png_file = self._extract_results(computer, task, ctd.subtask_id)
-        #
-        #     task.create_reference_data_for_task_validation()
-        #
-        #     ## assert good results - should pass
-        #     self.assertEqual(task.num_tasks_received, 0)
-        #     task.computation_finished(ctd.subtask_id, [new_flm_file, new_png_file],
-        #                               result_type=ResultType.files)
-        #
-        #     result = task.verify_subtask(ctd.subtask_id)
-        #     # self.assertEqual(task.num_tasks_received, 1)
-        #     # print i, task.num_tasks_received
-        #     results.append(result)
-        #     print(i, result)
-        #
-        # from collections import Counter
-        # stats = Counter(results)
-        # print (results)
-        # print (stats)
-        # pass
-
 
     def test_luxrender_TaskTester_should_pass(self):
         task = self._test_task()
