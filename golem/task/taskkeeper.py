import logging
import math
import pathlib
import pickle
import random
import time

from typing import Optional
<<<<<<< HEAD
=======
import typing
from collections import Counter
>>>>>>> 645981c6
from semantic_version import Version

from golem.core import common
from golem.core.variables import APP_VERSION
from golem.environments.environment import SupportStatus, UnsupportReason
from .taskbase import TaskHeader, ComputeTaskDef

logger = logging.getLogger('golem.task.taskkeeper')


def compute_subtask_value(price, computation_time):
    value = int(math.ceil(price * computation_time / 3600))
    return value


class CompTaskInfo:
    def __init__(self, header: TaskHeader, price: int):
        self.header = header
        self.price = price
        self.requests = 1
        self.subtasks = {}

    def __repr__(self):
        return "<CompTaskInfo(%r, %r) reqs: %r>" % (
            self.header,
            self.price,
            self.requests
        )


class CompSubtaskInfo:
    def __init__(self, subtask_id):
        self.subtask_id = subtask_id


def log_key_error(*args, **_):
    if isinstance(args[1], ComputeTaskDef):
        task_id = args[1].task_id
    else:
        task_id = args[1]
    logger.warning("This is not my task {}".format(task_id))
    return None


class CompTaskKeeper:
    """Keeps information about subtasks that should be computed by this node.
    """

    handle_key_error = common.HandleKeyError(log_key_error)

    def __init__(self, tasks_path: pathlib.Path, persist=True):
        """ Create new instance of compuatational task's definition's keeper

        tasks_path: to tasks directory
        """
        # information about tasks that this node wants to compute
        self.active_tasks = {}
        self.subtask_to_task = {}  # maps subtasks id to tasks id
        if not tasks_path.is_dir():
            tasks_path.mkdir()
        self.dump_path = tasks_path / "comp_task_keeper.pickle"
        self.persist = persist
        self.restore()

    def dump(self):
        if not self.persist:
            return
        logger.debug('COMPTASK DUMP: %s', self.dump_path)
        with self.dump_path.open('wb') as f:
            dump_data = self.active_tasks, self.subtask_to_task
            pickle.dump(dump_data, f)

    def restore(self):
        if not self.persist:
            return
        logger.debug('COMPTASK RESTORE: %s', self.dump_path)
        if not self.dump_path.exists():
            logger.debug('No previous comptask dump found.')
            return
        with self.dump_path.open('rb') as f:
            try:
                active_tasks, subtask_to_task = pickle.load(f)
            except (pickle.UnpicklingError, EOFError):
                logger.exception(
                    'Problem restoring dumpfile: %s',
                    self.dump_path
                )
                return
        self.active_tasks.update(active_tasks)
        self.subtask_to_task.update(subtask_to_task)

    def add_request(self, theader: TaskHeader, price: int):
        logger.debug('CT.add_request()')
        if not isinstance(price, int):
            raise TypeError(
                "Incorrect 'price' type: {}."
                " Should be int or long".format(type(price))
            )
        if price < 0:
            raise ValueError("Price should be greater or equal zero")
        task_id = theader.task_id
        if task_id in self.active_tasks:
            self.active_tasks[task_id].requests += 1
        else:
            self.active_tasks[task_id] = CompTaskInfo(theader, price)
        self.dump()

    @handle_key_error
    def get_task_env(self, task_id):
        return self.active_tasks[task_id].header.environment

    @handle_key_error
    def receive_subtask(self, comp_task_def):
        logger.debug('CT.receive_subtask()')
        task = self.active_tasks[comp_task_def.task_id]
        if not task.requests > 0:
            return
        if comp_task_def.subtask_id in task.subtasks:
            return
        task.requests -= 1
        task.subtasks[comp_task_def.subtask_id] = comp_task_def
        self.subtask_to_task[comp_task_def.subtask_id] = comp_task_def.task_id
        self.dump()
        return True

    def get_task_id_for_subtask(self, subtask_id):
        return self.subtask_to_task.get(subtask_id)

    @handle_key_error
    def get_node_for_task_id(self, task_id):
        return self.active_tasks[task_id].header.task_owner_key_id

    @handle_key_error
    def get_value(self, task_id, computing_time):
        price = self.active_tasks[task_id].price

        if not isinstance(price, int):
            raise TypeError(
                "Incorrect 'price' type: {}."
                " Should be int or long".format(type(price))
            )
        return compute_subtask_value(price, computing_time)

    @handle_key_error
    def request_failure(self, task_id):
        logger.debug('CT.request_failure(%r)', task_id)
        self.active_tasks[task_id].requests -= 1
        self.dump()

    def remove_old_tasks(self):
        for task_id in frozenset(self.active_tasks):
            deadline = self.active_tasks[task_id].header.deadline
            delta = deadline - common.get_timestamp_utc()
            if delta > 0:
                continue
            logger.info("Removing comp_task after deadline: %s", task_id)
            for subtask_id in self.active_tasks[task_id].subtasks:
                del self.subtask_to_task[subtask_id]
            del self.active_tasks[task_id]

        self.dump()


class TaskHeaderKeeper:
    """Keeps information about tasks living in Golem Network. Node may
       choose one of those task to compute or will pass information
       to other nodes.
       Provider uses Taskkeeper to find tasks for itself
    """

    def __init__(
            self,
            environments_manager,
            min_price=0.0,
            app_version=APP_VERSION,
            remove_task_timeout=180,
            verification_timeout=3600,
            max_tasks_per_requestor=10,
            task_archiver=None):
        # all computing tasks that this node knows about
        self.task_headers = {}
        # ids of tasks that this node may try to compute
        self.supported_tasks = []
        # results of tasks' support checks
        self.support_status = {}
        # tasks that were removed from network recently, so they won't
        # be added again to task_headers
        self.removed_tasks = {}
        # task ids by owner
        self.tasks_by_owner = {}

        self.min_price = min_price
        self.app_version = app_version
        self.verification_timeout = verification_timeout
        self.removed_task_timeout = remove_task_timeout
        self.environments_manager = environments_manager
        self.max_tasks_per_requestor = max_tasks_per_requestor
        self.task_archiver = task_archiver

    def check_support(self, th_dict_repr) -> SupportStatus:
        """Checks if task described with given task header dict
           representation may be computed by this node. This node must
           support proper environment, be allowed to make computation
           cheaper than with max price declared in task and have proper
           application version.
        :param dict th_dict_repr: task header dictionary representation
        :return SupportStatus: ok() if this node may compute a task
        """
        supported = self.check_environment(th_dict_repr)
        supported = supported.join(self.check_price(th_dict_repr))
        supported = supported.join(self.check_version(th_dict_repr))
        if not supported.is_ok():
            logger.info("Unsupported task %s, reason: %r",
                        th_dict_repr.get("task_id"), supported.desc)
        return supported

    @staticmethod
    def is_correct(th_dict_repr):
        """Checks if task header dict representation has correctly
           defined parameters
         :param dict th_dict_repr: task header dictionary representation
         :return (bool, error): First element is True if task is properly
                                defined (the second element is then None).
         Otheriwse first element is False and the second is the string
         describing wrong element
        """
        if not isinstance(th_dict_repr['deadline'], (int, float)):
            return False, "Deadline is not a timestamp"
        if th_dict_repr['deadline'] < common.get_timestamp_utc():
            msg = "Deadline already passed \n " \
                  "task_id = %s \n " \
                  "node name = %s " % \
                  (th_dict_repr['task_id'],
                   th_dict_repr['task_owner']['node_name'])
            return False, msg
        if not isinstance(th_dict_repr['subtask_timeout'], int):
            msg = "Subtask timeout is not a number \n " \
                  "task_id = %s \n " \
                  "node name = %s " % \
                  (th_dict_repr['task_id'],
                   th_dict_repr['task_owner']['node_name'])
            return False, msg
        if th_dict_repr['subtask_timeout'] < 0:
            msg = "Subtask timeout is less than 0 \n " \
                  "task_id = %s \n " \
                  "node name = %s " % \
                  (th_dict_repr['task_id'],
                   th_dict_repr['task_owner']['node_name'])
            return False, msg
        return True, None

    def check_environment(self, th_dict_repr) -> SupportStatus:
        """Checks if this node supports environment necessary to compute task
           described with task header.
        :param dict th_dict_repr: task header dictionary representation
        :return SupportStatus: ok() if this node support environment for this
                               task, err() otherwise
        """
        env = th_dict_repr.get("environment")
        status = SupportStatus.ok()
        if not self.environments_manager.accept_tasks(env):
            status = SupportStatus.err(
                {UnsupportReason.ENVIRONMENT_NOT_ACCEPTING_TASKS: env})
        return self.environments_manager.get_support_status(env).join(status)

    def check_price(self, th_dict_repr) -> SupportStatus:
        """Check if this node offers prices that isn't greater than maximum
           price described in task header.
        :param dict th_dict_repr: task header dictionary representation
        :return SupportStatus: err() if price offered by this node is higher
                               than maximum price for this task,
                               ok() otherwise.
        """
        if "max_price" in th_dict_repr \
                and th_dict_repr["max_price"] >= self.min_price:
            return SupportStatus.ok()
        return SupportStatus.err(
            {UnsupportReason.MAX_PRICE: th_dict_repr.get("max_price")})

    def check_version(self, th_dict_repr) -> SupportStatus:
        """Check if this node has a version that isn't less than minimum
           version described in task header.
        :param dict th_dict_repr: task header dictionary representation
        :return SupportStatus: err() if node's version is lower than minimum
                               version for this task, False otherwise.
        """
        min_v = th_dict_repr.get("min_version")

        ok = False
        try:
            ok = self.check_version_compatibility(min_v)
        except ValueError:
            logger.error(
                "Wrong app version - app version %r, required version %r",
                self.app_version,
                min_v
            )
        if ok:
            return SupportStatus.ok()
        return SupportStatus.err({UnsupportReason.APP_VERSION: min_v})

    def check_version_compatibility(self, remote):
        """For local a1.b1.c1 and remote a2.b2.c2, check if "a1.b1" == "a2.b2"
           and c1 >= c2
        :param remote: remote version string
        :return: whether the local version is compatible with remote version
        """
        remote = Version(remote)
        local = Version(self.app_version, partial=True)
        local_patch = local.patch
        local.patch = None
        return local == remote and local_patch >= remote.patch

    def get_support_status(self, task_id) -> Optional[SupportStatus]:
        """Return SupportStatus stating if and why the task is supported or not.
        :param task_id: id of the task
        :return SupportStatus|None: the support status
                                    or None when task_id is unknown
        """
        return self.support_status.get(task_id)

    def get_all_tasks(self):
        """ Return all known tasks
        :return list: list of all known tasks
        """
        return list(self.task_headers.values())

    def change_config(self, config_desc):
        """Change config options, ie. minimal price that this node may offer
           for computation. If a minimal price didn't change it won't do
           anything. If it has changed it will try again to check which
           tasks are supported.
        :param ClientConfigDescriptor config_desc: new config descriptor
        """
        if config_desc.min_price == self.min_price:
            return
        self.min_price = config_desc.min_price
        self.supported_tasks = []
        for id_, th in self.task_headers.items():
            supported = self.check_support(th.__dict__)
            self.support_status[id_] = supported
            if supported:
                self.supported_tasks.append(id_)
            if self.task_archiver:
                self.task_archiver.add_support_status(id_, supported)

    def add_task_header(self, th_dict_repr):
        """This function will try to add to or update a task header
           in a list of known headers. The header will be added / updated
           only if it hasn't been removed recently. If it's new and supported
           its id will be put in supported task list.
        :param dict th_dict_repr: task dictionary representation
        :return bool: True if task header was well formatted and
                      no error occurs, False otherwise
        """
        try:
            id_ = th_dict_repr["task_id"]
            update = id_ in list(self.task_headers.keys())

            self.check_correct(th_dict_repr)

            if id_ in list(self.removed_tasks.keys()):  # recent
                logger.info("Received a task which has been already "
                            "cancelled/removed/timeout/banned/etc "
                            "Task id %s .", id_)
                return True

            th = TaskHeader.from_dict(th_dict_repr)
            self.task_headers[id_] = th

            self._get_tasks_by_owner_set(th.task_owner_key_id).add(id_)

            self.update_supported_set(th_dict_repr, update)

            self.check_max_tasks_per_owner(th.task_owner_key_id)

            if self.task_archiver and id_ in self.task_headers:
                self.task_archiver.add_task(th)
                self.task_archiver.add_support_status(id_,
                                                      self.support_status[id_])

            return True
        except (KeyError, TypeError) as err:
            logger.warning("Wrong task header received: {}".format(err))
            return False

    def update_supported_set(self, th_dict_repr, update_header):
        id_ = th_dict_repr["task_id"]

        support = self.check_support(th_dict_repr)
        self.support_status[id_] = support

        if update_header:
            if not support and id_ in self.supported_tasks:
                self.supported_tasks.remove(id_)
        elif support:
            logger.info(
                "Adding task %r support=%r",
                id_,
                support
            )
            self.supported_tasks.append(id_)

    def check_correct(self, th_dict_repr):
        is_correct, err = self.is_correct(th_dict_repr)
        if not is_correct:
            raise TypeError(err)

    def _get_tasks_by_owner_set(self, owner_key_id):
        if owner_key_id not in self.tasks_by_owner:
            self.tasks_by_owner[owner_key_id] = set()

        return self.tasks_by_owner[owner_key_id]

    def check_max_tasks_per_owner(self, owner_key_id):
        owner_task_set = self._get_tasks_by_owner_set(owner_key_id)

        if len(owner_task_set) <= self.max_tasks_per_requestor:
            return

        by_age = sorted(owner_task_set,
                        key=lambda tid: self.task_headers[tid].last_checking)

        # leave alone the first (oldest) max_tasks_per_requestor
        # headers, remove the rest
        to_remove = by_age[self.max_tasks_per_requestor:]

        logger.warning("Too many tasks from %s, dropping %d tasks",
                       owner_key_id, len(to_remove))

        for tid in to_remove:
            self.remove_task_header(tid)

    def remove_task_header(self, task_id):
        """ Removes task with given id from a list of known task headers.
        """
        if task_id in self.task_headers:
            owner_key_id = self.task_headers[task_id].task_owner_key_id
            del self.task_headers[task_id]
            if owner_key_id in self.tasks_by_owner:
                self.tasks_by_owner[owner_key_id].discard(task_id)
        if task_id in self.supported_tasks:
            self.supported_tasks.remove(task_id)
        if task_id in self.support_status:
            del self.support_status[task_id]
        self.removed_tasks[task_id] = time.time()

    def get_task(self) -> TaskHeader:
        """ Returns random task from supported tasks that may be computed
        :return TaskHeader|None: returns either None if there are no tasks
                                 that this node may want to compute
        """
        if self.supported_tasks:
            tn = random.randrange(0, len(self.supported_tasks))
            task_id = self.supported_tasks[tn]
            return self.task_headers[task_id]

    def remove_old_tasks(self):
        for t in list(self.task_headers.values()):
            cur_time = common.get_timestamp_utc()
            if cur_time > t.deadline:
                logger.warning("Task {} dies".format(t.task_id))
                self.remove_task_header(t.task_id)

        for task_id, remove_time in list(self.removed_tasks.items()):
            cur_time = time.time()
            if cur_time - remove_time > self.removed_task_timeout:
                del self.removed_tasks[task_id]

    def request_failure(self, task_id):
        self.remove_task_header(task_id)

    def get_unsupport_reasons(self):
        """
        :return: list of dictionaries of the form {'reason': reason_type,
         'ntasks': task_count, 'avg': avg} where reason_type is one of
         unsupport reason types, task_count is the number of tasks currently
         affected with that reason, and avg (if available) is the current most
         typical corresponding value.  For unsupport reason
         MAX_PRICE avg is the average price of all tasks currently observed in
         the network. For unsupport reason APP_VERSION avg is
         the most popular app version of all tasks currently observed in the
         network.
        """
        c_reasons = Counter({r: 0 for r in UnsupportReason})
        for st in self.support_status.values():
            c_reasons.update(st.desc.keys())
        c_versions = Counter()
        c_price = 0
        for th in self.task_headers.values():
            c_versions[th.min_version] += 1
            c_price += th.max_price
        ret = []
        for (reason, count) in c_reasons.most_common():
            if reason == UnsupportReason.MAX_PRICE and self.task_headers:
                avg = int(c_price / len(self.task_headers))
            elif reason == UnsupportReason.APP_VERSION and c_versions:
                avg = c_versions.most_common(1)[0][0]
            else:
                avg = None
            ret.append({'reason': reason.value, 'ntasks': count, 'avg': avg})
        return ret<|MERGE_RESOLUTION|>--- conflicted
+++ resolved
@@ -6,11 +6,8 @@
 import time
 
 from typing import Optional
-<<<<<<< HEAD
-=======
 import typing
 from collections import Counter
->>>>>>> 645981c6
 from semantic_version import Version
 
 from golem.core import common
