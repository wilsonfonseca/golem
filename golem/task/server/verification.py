import logging
import typing
from typing import Type

from golem_messages import message
from golem_messages import utils as msg_utils
from golem_messages.datastructures import p2p as dt_p2p

from apps.core.task.coretaskstate import RunVerification

from golem import model
from golem.core import common
from golem.marketplace import RequestorMarketStrategy
from golem.network import history
from golem.network.transport import msg_queue
from golem.task.taskbase import TaskResult
from golem.task.result.resultmanager import ExtractedPackage

if typing.TYPE_CHECKING:
    # pylint: disable=unused-import
    from golem.core import keysauth
    from golem.task import taskmanager
    from golem.task import requestedtaskmanager

logger = logging.getLogger(__name__)


class VerificationMixin:
    keys_auth: 'keysauth.KeysAuth'
    task_manager: 'taskmanager.TaskManager'
    requested_task_manager: 'requestedtaskmanager.RequestedTaskManager'

    def verify_results(
            self,
            report_computed_task: message.tasks.ReportComputedTask,
            extracted_package: ExtractedPackage,
    ) -> None:
        node = dt_p2p.Node(**report_computed_task.node_info)
        task_id = report_computed_task.task_id
        subtask_id = report_computed_task.subtask_id
        logger.info(
            'Verifying results. node=%s, subtask_id=%s',
            common.node_info_str(
                node.node_name,
                node.key,
            ),
            subtask_id,
        )

        def verification_finished(
                is_verification_lenient: bool,
                verification_failed: bool,
        ):
            logger.debug("Verification finished handler.")

            if verification_failed:
                if not is_verification_lenient:
                    logger.debug("Verification failure. subtask_id=%r",
                                 subtask_id)
                    self.send_result_rejected(
                        report_computed_task=report_computed_task,
                        reason=message.tasks.SubtaskResultsRejected.REASON
                        .VerificationNegative
                    )
                    return
                logger.info("Verification failed, but I'm paying anyway."
                            " subtask_id=%s", subtask_id)

            task_to_compute = report_computed_task.task_to_compute

            config_desc = self.config_desc
            if config_desc.disallow_node_timeout_seconds is not None:
                # Experimental feature. Try to spread subtasks fairly amongst
                # providers.
                self.disallow_node(
                    node_id=task_to_compute.provider_id,
                    timeout_seconds=config_desc.disallow_node_timeout_seconds,
                    persist=False,
                )
            if config_desc.disallow_ip_timeout_seconds is not None:
                # Experimental feature. Try to spread subtasks fairly amongst
                # providers.
                self.disallow_ip(
                    ip=self.address,
                    timeout_seconds=config_desc.disallow_ip_timeout_seconds,
                )

            task = self.task_manager.tasks[task_id]
<<<<<<< HEAD
            market_strategy = task.REQUESTOR_MARKET_STRATEGY
            payment_computer = market_strategy.get_payment_computer(
                task, subtask_id
            )

=======
            market_strategy: Type[RequestorMarketStrategy] =\
                task.REQUESTOR_MARKET_STRATEGY
            payment_computer =\
                market_strategy.get_payment_computer(  # type: ignore
                    task, subtask_id
                )
>>>>>>> 9e001fee
            payment = self.accept_result(
                subtask_id,
                report_computed_task.provider_id,
                task_to_compute.provider_ethereum_address,
                payment_computer(task_to_compute.want_to_compute_task.price),
                unlock_funds=not (verification_failed
                                  and is_verification_lenient),
            )

            response_msg = message.tasks.SubtaskResultsAccepted(
                report_computed_task=report_computed_task,
                payment_ts=int(payment.created_date.timestamp()),
            )

            signed_response_msg = msg_utils.copy_and_sign(
                msg=response_msg,
                private_key=self.keys_auth._private_key,  # noqa pylint: disable=protected-access
            )

            msg_queue.put(node.key, response_msg)

            history.add(
                signed_response_msg,
                node_id=task_to_compute.provider_id,
                local_role=model.Actor.Requestor,
                remote_role=model.Actor.Provider,
            )

        if self.requested_task_manager.task_exists(task_id):
            verification_failed = not self.requested_task_manager.verify(
                task_id,
                subtask_id,
            )
            verification_finished(False, verification_failed)
        else:
            def verification_finished_old():
                is_verification_lenient = (
                    self.task_manager.tasks[task_id].task_definition
                    .run_verification == RunVerification.lenient)
                verification_failed = \
                    not self.task_manager.verify_subtask(subtask_id)
                verification_finished(
                    is_verification_lenient,
                    verification_failed,
                )

            self.task_manager.computed_task_received(
                subtask_id,
                TaskResult(
                    files=extracted_package.get_full_path_files(),
                    stats=report_computed_task.stats
                ),
                verification_finished_old,
            )

    def send_result_rejected(
            self,
            report_computed_task: message.tasks.ReportComputedTask,
            reason: message.tasks.SubtaskResultsRejected.REASON,
    ) -> None:
        """
        Inform that result doesn't pass the verification or that
        the verification was not possible

        :param str subtask_id: subtask that has wrong result
        :param SubtaskResultsRejected.Reason reason: the rejection reason
        """

        logger.debug(
            'send_result_rejected. reason=%r, rct=%r',
            reason,
            report_computed_task,
        )

        node = dt_p2p.Node(**report_computed_task.node_info)

        self.reject_result(  # type: ignore
            report_computed_task.subtask_id,
            node.key,
        )

        response_msg = message.tasks.SubtaskResultsRejected(
            report_computed_task=report_computed_task,
            reason=reason,
        )

        signed_response_msg = msg_utils.copy_and_sign(
            msg=response_msg,
            private_key=self.keys_auth._private_key,  # noqa pylint: disable=protected-access
        )

        msg_queue.put(node.key, response_msg)

        history.add(
            signed_response_msg,
            node_id=report_computed_task.task_to_compute.provider_id,
            local_role=model.Actor.Requestor,
            remote_role=model.Actor.Provider,
        )<|MERGE_RESOLUTION|>--- conflicted
+++ resolved
@@ -86,20 +86,12 @@
                 )
 
             task = self.task_manager.tasks[task_id]
-<<<<<<< HEAD
-            market_strategy = task.REQUESTOR_MARKET_STRATEGY
-            payment_computer = market_strategy.get_payment_computer(
-                task, subtask_id
-            )
-
-=======
             market_strategy: Type[RequestorMarketStrategy] =\
                 task.REQUESTOR_MARKET_STRATEGY
             payment_computer =\
                 market_strategy.get_payment_computer(  # type: ignore
                     task, subtask_id
                 )
->>>>>>> 9e001fee
             payment = self.accept_result(
                 subtask_id,
                 report_computed_task.provider_id,
