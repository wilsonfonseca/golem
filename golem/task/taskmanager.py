--- conflicted
+++ resolved
@@ -1,1139 +1,1128 @@
-import copy
-import logging
-import os
-import pickle
-import shutil
-import time
-import uuid
-from functools import partial
-from pathlib import Path
-from typing import Optional, Dict, List, Iterable
-from zipfile import ZipFile
-
-from golem_messages.message import ComputeTaskDef
-from pydispatch import dispatcher
-from twisted.internet.defer import Deferred
-from twisted.internet.threads import deferToThread
-
-from apps.appsmanager import AppsManager
-from apps.core.task.coretask import CoreTask
-from golem.core.common import get_timestamp_utc, HandleForwardedError, \
-    HandleKeyError, node_info_str, short_node_id, to_unicode, update_dict
-from golem.manager.nodestatesnapshot import LocalTaskStateSnapshot
-from golem.network.transport.tcpnetwork import SocketAddress
-from golem.resource.dirmanager import DirManager
-from golem.resource.hyperdrive.resourcesmanager import \
-    HyperdriveResourceManager
-from golem.rpc import utils as rpc_utils
-from golem.task.result.resultmanager import EncryptedResultPackageManager
-from golem.task.taskbase import TaskEventListener, Task, TaskHeader,\
-    TaskPurpose, AcceptClientVerdict
-from golem.task.taskkeeper import CompTaskKeeper
-from golem.task.taskrequestorstats import RequestorTaskStatsManager
-from golem.task.taskstate import TaskState, TaskStatus, SubtaskStatus, \
-    SubtaskState, Operation, TaskOp, SubtaskOp, OtherOp
-
-logger = logging.getLogger(__name__)
-
-
-def log_subtask_key_error(*args, **kwargs):
-    logger.warning("This is not my subtask %r", args[1])
-    logger.debug('Subtask not found', exc_info=True)
-    return None
-
-
-def log_generic_key_error(err):
-    logger.warning("Subtask key error: %r", err)
-    return None
-
-
-def log_task_key_error(*args, **kwargs):
-    logger.warning("This is not my task %r", args[1])
-    logger.debug('Task not found', exc_info=True)
-    return None
-
-
-subtask_priority = {
-    None: -1,
-    SubtaskStatus.failure: 0,
-    SubtaskStatus.restarted: 1,
-    SubtaskStatus.resent: 2,
-    SubtaskStatus.starting: 3,
-    SubtaskStatus.downloading: 4,
-    SubtaskStatus.finished: 5
-}
-
-
-class TaskManager(TaskEventListener):
-    """ Keeps and manages information about requested tasks
-    Requestor uses TaskManager to assign task to providers
-    """
-    handle_task_key_error = HandleKeyError(log_task_key_error)
-    handle_subtask_key_error = HandleKeyError(log_subtask_key_error)
-    handle_generic_key_error = HandleForwardedError(KeyError,
-                                                    log_generic_key_error)
-
-    class Error(Exception):
-        pass
-
-    class AlreadyRestartedError(Error):
-        pass
-
-    def __init__(
-<<<<<<< HEAD
-            self, node_name, node, keys_auth, root_path,
-            use_distributed_resources=True,
-=======
-            self, node_name, node, keys_auth,
-            root_path="res", use_distributed_resources=True,
->>>>>>> fc68f0a6
-            tasks_dir="tasks", task_persistence=True,
-            apps_manager=AppsManager(), finished_cb=None):
-        super().__init__()
-
-        self.apps_manager = apps_manager
-        apps = list(apps_manager.apps.values())
-        task_types = [app.task_type_info() for app in apps]
-        self.task_types = {t.name.lower(): t for t in task_types}
-
-        self.node_name = node_name
-        self.node = node
-        self.keys_auth = keys_auth
-        self.key_id = keys_auth.key_id
-
-        self.tasks: Dict[str, Task] = {}
-        self.tasks_states: Dict[str, TaskState] = {}
-        self.subtask2task_mapping: Dict[str, str] = {}
-
-<<<<<<< HEAD
-        self.listen_address = ""
-        self.listen_port = 0
-
-=======
->>>>>>> fc68f0a6
-        self.task_persistence = task_persistence
-
-        tasks_dir = Path(tasks_dir)
-        self.tasks_dir = tasks_dir / "tmanager"
-        if not self.tasks_dir.is_dir():
-            self.tasks_dir.mkdir(parents=True)
-        self.root_path = root_path
-        self.dir_manager = DirManager(self.get_task_manager_root())
-
-        resource_manager = HyperdriveResourceManager(
-            self.dir_manager,
-            resource_dir_method=self.dir_manager.get_task_temporary_dir,
-        )
-        self.task_result_manager = EncryptedResultPackageManager(
-            resource_manager
-        )
-
-        self.activeStatus = [TaskStatus.computing, TaskStatus.starting,
-                             TaskStatus.waiting]
-        self.use_distributed_resources = use_distributed_resources
-
-        self.comp_task_keeper = CompTaskKeeper(
-            tasks_dir,
-            persist=self.task_persistence,
-        )
-
-        self.requestor_stats_manager = RequestorTaskStatsManager()
-
-        self.finished_cb = finished_cb
-
-        if self.task_persistence:
-            self.restore_tasks()
-
-    def get_task_manager_root(self):
-        return self.root_path
-
-    def create_task(self, dictionary, minimal=False):
-        purpose = TaskPurpose.TESTING if minimal else TaskPurpose.REQUESTING
-        type_name = dictionary['type'].lower()
-        compute_on = dictionary.get('compute_on', 'cpu').lower()
-        is_requesting = purpose == TaskPurpose.REQUESTING
-
-        if type_name == "blender" and is_requesting and compute_on == "gpu":
-            type_name = type_name + "_nvgpu"
-
-        task_type = self.task_types[type_name].for_purpose(purpose)
-        builder_type = task_type.task_builder_type
-
-        definition = builder_type.build_definition(task_type, dictionary,
-                                                   minimal)
-        definition.task_id = CoreTask.create_task_id(self.keys_auth.public_key)
-        definition.concent_enabled = dictionary.get('concent_enabled', False)
-        builder = builder_type(self.node, definition, self.dir_manager)
-
-        return builder.build()
-
-    def get_task_definition_dict(self, task: Task):
-        if isinstance(task, dict):
-            return task
-        definition = task.task_definition
-        task_type = self.task_types[definition.task_type.lower()]
-        return task_type.task_builder_type.build_dictionary(definition)
-
-    def add_new_task(self, task: Task, estimated_fee: int = 0) -> None:
-        task_id = task.header.task_id
-        if task_id in self.tasks:
-            raise RuntimeError("Task {} has been already added"
-                               .format(task.header.task_id))
-        if not self.key_id:
-            raise ValueError("'key_id' is not set")
-
-        task.header.fixed_header.task_owner = self.node
-        task.header.signature = self.sign_task_header(task.header)
-
-        task.create_reference_data_for_task_validation()
-        task.register_listener(self)
-
-        ts = TaskState()
-        ts.status = TaskStatus.notStarted
-        ts.outputs = task.get_output_names()
-        ts.subtasks_count = task.get_total_tasks()
-        ts.time_started = time.time()
-        ts.estimated_cost = task.price
-        ts.estimated_fee = estimated_fee
-
-        self.tasks[task_id] = task
-        self.tasks_states[task_id] = ts
-        logger.info("Task %s added", task_id)
-
-        self.notice_task_updated(task_id,
-                                 op=TaskOp.CREATED,
-                                 persist=False)
-
-    @handle_task_key_error
-    def increase_task_mask(self, task_id: str, num_bits: int = 1) -> None:
-        """ Increase mask for given task i.e. make it more restrictive """
-        task = self.tasks[task_id]
-        try:
-            task.header.mask.increase(num_bits)
-        except ValueError:
-            logger.exception('Wrong number of bits for mask increase')
-        else:
-            task.header.signature = self.sign_task_header(task.header)
-
-    @handle_task_key_error
-    def decrease_task_mask(self, task_id: str, num_bits: int = 1) -> None:
-        """ Decrease mask for given task i.e. make it less restrictive """
-        task = self.tasks[task_id]
-        try:
-            task.header.mask.decrease(num_bits)
-        except ValueError:
-            logger.exception('Wrong number of bits for mask decrease')
-        else:
-            task.header.signature = self.sign_task_header(task.header)
-
-    @handle_task_key_error
-    def start_task(self, task_id):
-        task_state = self.tasks_states[task_id]
-
-        if not task_state.status.is_preparing():
-            raise RuntimeError("Task {} has already been started"
-                               .format(task_id))
-
-        task_state.status = TaskStatus.waiting
-        self.notice_task_updated(task_id, op=TaskOp.STARTED)
-        logger.info("Task %s started", task_id)
-
-    def _dump_filepath(self, task_id):
-        return self.tasks_dir / ('%s.pickle' % (task_id,))
-
-    def dump_task(self, task_id: str) -> None:
-        logger.debug('DUMP TASK %r', task_id)
-        filepath = self._dump_filepath(task_id)
-        try:
-            data = self.tasks[task_id], self.tasks_states[task_id]
-            logger.debug('DUMPING TASK %r', filepath)
-            with filepath.open('wb') as f:
-                pickle.dump(data, f, protocol=2)
-            logger.debug('TASK %s DUMPED in %r', task_id, filepath)
-        except Exception as e:
-            logger.exception(
-                'DUMP ERROR task_id: %r task: %r state: %r',
-                task_id, self.tasks.get(task_id, '<not found>'),
-                self.tasks_states.get(task_id, '<not found>'),
-            )
-            if filepath.exists():
-                filepath.unlink()
-            raise
-
-    def remove_dump(self, task_id: str):
-        filepath = self._dump_filepath(task_id)
-        try:
-            filepath.unlink()
-            logger.debug('TASK DUMP with id %s REMOVED from %r',
-                         task_id, filepath)
-        except (FileNotFoundError, OSError) as e:
-            logger.warning("Couldn't remove dump file: %s - %s", filepath, e)
-
-    @staticmethod
-    def _migrate_status_to_enum(state: TaskState) -> None:
-        """
-        This is a migration for data stored in pickles.
-        See #2768
-        """
-        if isinstance(state.status, str):
-            state.status = TaskStatus(state.status)
-
-        subtask_state: SubtaskState
-        for subtask_state in state.subtask_states.values():
-            if isinstance(subtask_state.subtask_status, str):
-                subtask_state.subtask_status = \
-                    SubtaskStatus(subtask_state.subtask_status)
-
-    def restore_tasks(self) -> None:
-        logger.debug('SEARCHING FOR TASKS TO RESTORE')
-        broken_paths = set()
-        for path in self.tasks_dir.iterdir():
-            if not path.suffix == '.pickle':
-                continue
-            logger.debug('RESTORE TASKS %r', path)
-
-            task_id = None
-            with path.open('rb') as f:
-                try:
-                    task: Task
-                    state: TaskState
-                    task, state = pickle.load(f)
-
-                    TaskManager._migrate_status_to_enum(state)
-
-                    task.register_listener(self)
-
-                    task_id = task.header.task_id
-                    self.tasks[task_id] = task
-                    self.tasks_states[task_id] = state
-
-                    for sub in state.subtask_states.values():
-                        self.subtask2task_mapping[sub.subtask_id] = task_id
-
-                    logger.debug('TASK %s RESTORED from %r', task_id, path)
-                except (pickle.UnpicklingError, EOFError, ImportError,
-                        KeyError, AttributeError):
-                    logger.exception('Problem restoring task from: %s', path)
-                    # On Windows, attempting to remove a file that is in use
-                    # causes an exception to be raised, therefore
-                    # we'll remove broken files later
-                    broken_paths.add(path)
-
-            if task_id is not None:
-                self.notice_task_updated(task_id, op=TaskOp.RESTORED,
-                                         persist=False)
-
-        for path in broken_paths:
-            path.unlink()
-
-    @handle_task_key_error
-    def resources_send(self, task_id):
-        self.tasks_states[task_id].status = TaskStatus.waiting
-        self.notice_task_updated(task_id)
-        logger.info("Resources for task {} sent".format(task_id))
-
-    def got_wants_to_compute(self,
-                             task_id: str,
-                             key_id: str,  # pylint: disable=unused-argument
-                             node_name: str):  # pylint: disable=unused-argument
-        """
-        Updates number of offers to compute task.
-
-        For statistical purposes only, real processing of the offer is done
-        elsewhere. Silently ignores wrong task ids.
-
-        :param str task_id: id of the task in the offer
-        :param key_id: id of the node offering computations
-        :param node_name: name of the node offering computations
-        :return: Nothing
-        :rtype: None
-        """
-        if task_id in self.tasks:
-            self.notice_task_updated(task_id,
-                                     op=TaskOp.WORK_OFFER_RECEIVED,
-                                     persist=False)
-
-    def task_needs_computation(self, task_id: str) -> bool:
-        task_status = self.tasks_states[task_id].status
-        if task_status not in self.activeStatus:
-            logger.info(
-                f'task is not active: {task_id}, status: {task_status}')
-            return False
-        task = self.tasks[task_id]
-        if not task.needs_computation():
-            logger.info(f'no more computation needed: {task_id}')
-            return False
-        return True
-
-    def get_next_subtask(
-            self, node_id, node_name, task_id, estimated_performance, price,
-            max_resource_size, max_memory_size, num_cores=0, address=""):
-        """ Assign next subtask from task <task_id> to node with given
-        id <node_id> and name. If subtask is assigned the function
-        is returning a tuple
-        :param node_id:
-        :param node_name:
-        :param task_id:
-        :param estimated_performance:
-        :param price:
-        :param max_resource_size:
-        :param max_memory_size:
-        :param num_cores:
-        :param address:
-        :return (ComputeTaskDef|None: Function returns a ComputeTaskDef.
-        First element is either ComputeTaskDef that describe assigned subtask
-        or None. It is recommended to call is_my_task and should_wait_for_node
-        before this to find the reason why the task is not able to be picked up
-        """
-        logger.debug(
-            'get_next_subtask(%r, %r, %r, %r, %r, %r, %r, %r, %r)',
-            node_id, node_name, task_id, estimated_performance, price,
-            max_resource_size, max_memory_size, num_cores, address,
-        )
-
-        if not self.is_my_task(task_id):
-            return None
-
-        if not self.check_next_subtask(node_id, node_name, task_id, price):
-            return None
-
-        if self.should_wait_for_node(task_id, node_id):
-            return None
-
-        task = self.tasks[task_id]
-
-        if task.get_progress() == 1.0:
-            logger.error("Task already computed. "
-                         "task_id=%r, node_name=%r, node_id=%r",
-                         task_id, node_name, node_id)
-            return None
-
-        extra_data = task.query_extra_data(
-            estimated_performance,
-            num_cores,
-            node_id,
-            node_name
-        )
-        ctd = extra_data.ctd
-
-        def check_compute_task_def():
-            if not isinstance(ctd, ComputeTaskDef) or not ctd['subtask_id']:
-                logger.debug('check ctd: ctd not instance or not subtask_id')
-                return False
-            if task_id != ctd['task_id'] \
-                    or ctd['subtask_id'] in self.subtask2task_mapping:
-                logger.debug(
-                    'check ctd: %r != %r or %r in self.subtask2task_maping',
-                    task_id, ctd['task_id'], ctd['subtask_id'],
-                )
-                return False
-            if (ctd['subtask_id'] in self.tasks_states[ctd['task_id']].
-                    subtask_states):
-                logger.debug('check ctd: subtask_states')
-                return False
-            return True
-
-        if not check_compute_task_def():
-            return None
-
-        task.accept_client(node_id)
-
-        self.subtask2task_mapping[ctd['subtask_id']] = task_id
-        self.__add_subtask_to_tasks_states(
-            node_name, node_id, ctd, address,
-        )
-        self.notice_task_updated(task_id,
-                                 subtask_id=ctd['subtask_id'],
-                                 op=SubtaskOp.ASSIGNED)
-        logger.debug(
-            "Subtask generated. task=%s, node=%s, ctd=%s",
-            task_id,
-            node_info_str(node_name, node_id),
-            ctd,
-        )
-
-        return ctd
-
-    def is_my_task(self, task_id) -> bool:
-        """ Check if the task_id is known by this node """
-        return task_id in self.tasks
-
-    def should_wait_for_node(self, task_id, node_id) -> bool:
-        """ Check if the node has too many tasks assigned already """
-        if not self.is_my_task(task_id):
-            logger.debug(
-                "Not my task. task_id=%s, node=%s",
-                task_id,
-                short_node_id(node_id),
-            )
-            return False
-
-        task = self.tasks[task_id]
-
-        verdict = task.should_accept_client(node_id)
-        logger.debug(
-            "Should accept client verdict. verdict=%s, task=%s, node=%s",
-            verdict,
-            task_id,
-            short_node_id(node_id),
-        )
-        if verdict == AcceptClientVerdict.SHOULD_WAIT:
-            logger.warning("Waiting for results from %s on %s",
-                           short_node_id(node_id), task_id)
-            return True
-        elif verdict == AcceptClientVerdict.REJECTED:
-            logger.warning("Client has failed on subtask within this task"
-                           " and is banned from it. node_id=%s, task_id=%s",
-                           short_node_id(node_id), task_id)
-
-        return False
-
-    def check_next_subtask(  # noqa pylint: disable=too-many-arguments
-            self, node_id, node_name, task_id, price):
-        """ Check next subtask from task <task_id> to give to node with
-        id <node_id> and name. The returned tuple can be used to find the reason
-        and handle accordingly.
-        :param node_id:
-        :param node_name:
-        :param task_id:
-        :param price:
-        :return bool: Function returns a boolean.
-        The return value describes if the task is able to be assigned
-        """
-        logger.debug(
-            'check_next_subtask(%r, %r, %r, %r)',
-            node_id, node_name, task_id, price,
-        )
-        if not self.is_my_task(task_id):
-            logger.info("Cannot find task in my tasks. task_id=%s, provider=%s",
-                        task_id, node_info_str(node_name, node_id))
-            return False
-
-        task = self.tasks[task_id]
-
-        if task.header.max_price < price:
-            return False
-
-        if not self.task_needs_computation(task_id):
-            logger.info(
-                'Task does not need computation. task_id=%s, provider=%s',
-                task_id,
-                node_info_str(node_name, node_id)
-            )
-            return False
-
-        return True
-
-    def copy_results(
-            self,
-            old_task_id: str,
-            new_task_id: str,
-            subtask_ids_to_copy: Iterable[str]) -> None:
-
-        try:
-            old_task = self.tasks[old_task_id]
-            new_task = self.tasks[new_task_id]
-            assert isinstance(old_task, CoreTask)
-            assert isinstance(new_task, CoreTask)
-        except (KeyError, AssertionError):
-            logger.exception(
-                'Cannot copy results from task %r to %r',
-                old_task_id, new_task_id)
-            return
-
-        # Map new subtasks to old by 'start_task'
-        subtasks_to_copy = {
-            subtask['start_task']: subtask for subtask in
-            map(lambda id_: old_task.subtasks_given[id_], subtask_ids_to_copy)
-        }
-
-        # Generate all subtasks for the new task
-        new_subtasks_ids = []
-        while new_task.needs_computation():
-            extra_data = new_task.query_extra_data(0, node_id=str(uuid.uuid4()))
-            new_subtask_id = extra_data.ctd['subtask_id']
-            self.subtask2task_mapping[new_subtask_id] = \
-                new_task_id
-            self.__add_subtask_to_tasks_states(
-                node_name=None,
-                node_id=None,
-                address=None,
-                ctd=extra_data.ctd)
-            new_subtasks_ids.append(new_subtask_id)
-
-        # it's important to do this step separately, to not disturb
-        # 'needs_computation' condition above
-        for new_subtask_id in new_subtasks_ids:
-            self.tasks_states[new_task_id].subtask_states[new_subtask_id]\
-                .subtask_status = SubtaskStatus.failure
-            new_task.subtasks_given[new_subtask_id]['status'] \
-                = SubtaskStatus.failure
-            new_task.num_failed_subtasks += 1
-
-        def handle_copy_error(subtask_id, error):
-            logger.error(
-                'Cannot copy result of subtask %r: %r', subtask_id, error)
-            self.restart_subtask(subtask_id)
-
-        for new_subtask_id, new_subtask in new_task.subtasks_given.items():
-            old_subtask = subtasks_to_copy.get(new_subtask['start_task'])
-
-            if old_subtask:  # Copy results from old subtask
-                deferred = self._copy_subtask_results(
-                    old_task=old_task,
-                    new_task=new_task,
-                    old_subtask=old_subtask,
-                    new_subtask=new_subtask
-                )
-                deferred.addErrback(partial(handle_copy_error, new_subtask_id))
-
-            else:  # Restart subtask to get it computed
-                self.restart_subtask(new_subtask_id)
-
-    def _copy_subtask_results(
-            self,
-            old_task: CoreTask,
-            new_task: CoreTask,
-            old_subtask: dict,
-            new_subtask: dict) -> Deferred:
-
-        old_task_id = old_task.header.task_id
-        new_task_id = new_task.header.task_id
-        assert isinstance(old_task.tmp_dir, str)
-        assert isinstance(new_task.tmp_dir, str)
-        old_tmp_dir = Path(old_task.tmp_dir)
-        new_tmp_dir = Path(new_task.tmp_dir)
-        old_subtask_id = old_subtask['subtask_id']
-        new_subtask_id = new_subtask['subtask_id']
-
-        def copy_and_extract_zips():
-            # TODO: Refactor this using package manager (?)
-            old_result_path = old_tmp_dir / '{}.{}.zip'.format(
-                old_task_id, old_subtask_id)
-            new_result_path = new_tmp_dir / '{}.{}.zip'.format(
-                new_task_id, new_subtask_id)
-            shutil.copy(old_result_path, new_result_path)
-
-            subtask_result_dir = new_tmp_dir / new_subtask_id
-            os.makedirs(subtask_result_dir)
-            with ZipFile(new_result_path, 'r') as zf:
-                zf.extractall(subtask_result_dir)
-                return [
-                    str(subtask_result_dir / name)
-                    for name in zf.namelist()
-                    if name != '.package_desc'
-                ]
-
-        def after_results_extracted(results):
-            new_task.copy_subtask_results(
-                new_subtask_id, old_subtask, results)
-
-            new_subtask_state = \
-                self.__set_subtask_state_finished(new_subtask_id)
-            old_subtask_state = self.tasks_states[old_task_id] \
-                .subtask_states[old_subtask_id]
-
-            self.notice_task_updated(
-                task_id=new_task_id,
-                subtask_id=new_subtask_id,
-                op=SubtaskOp.FINISHED)
-
-        deferred = deferToThread(copy_and_extract_zips)
-        deferred.addCallback(after_results_extracted)
-        return deferred
-
-    def get_tasks_headers(self):
-        ret = []
-        for tid, task in self.tasks.items():
-            status = self.tasks_states[tid].status
-            if task.needs_computation() and status in self.activeStatus:
-                ret.append(task.header)
-
-        return ret
-
-    def get_trust_mod(self, subtask_id):
-        if subtask_id in self.subtask2task_mapping:
-            task_id = self.subtask2task_mapping[subtask_id]
-            return self.tasks[task_id].get_trust_mod(subtask_id)
-        else:
-            logger.error("This is not my subtask {}".format(subtask_id))
-            return 0
-
-    def update_task_signatures(self):
-        for task in list(self.tasks.values()):
-            task.header.signature = self.sign_task_header(task.header)
-
-    def sign_task_header(self, task_header):
-        return self.keys_auth.sign(task_header.to_binary())
-
-    def verify_subtask(self, subtask_id):
-        if subtask_id in self.subtask2task_mapping:
-            task_id = self.subtask2task_mapping[subtask_id]
-            return self.tasks[task_id].verify_subtask(subtask_id)
-        else:
-            return False
-
-    def is_this_my_task(self, header: TaskHeader) -> bool:
-        return header.task_id in self.tasks or \
-               header.task_owner.key == self.node.key
-
-    def get_node_id_for_subtask(self, subtask_id):
-        if subtask_id not in self.subtask2task_mapping:
-            return None
-        task = self.subtask2task_mapping[subtask_id]
-        subtask_state = self.tasks_states[task].subtask_states[subtask_id]
-        return subtask_state.node_id
-
-    @handle_subtask_key_error
-    def computed_task_received(self, subtask_id, result,
-                               verification_finished):
-        task_id = self.subtask2task_mapping[subtask_id]
-
-        subtask_state = self.tasks_states[task_id].subtask_states[subtask_id]
-        subtask_status = subtask_state.subtask_status
-
-        if not subtask_status.is_computed():
-            logger.warning("Result for subtask {} when subtask state is {}"
-                           .format(subtask_id, subtask_status.value))
-            self.notice_task_updated(task_id,
-                                     subtask_id=subtask_id,
-                                     op=OtherOp.UNEXPECTED)
-            verification_finished()
-            return
-        subtask_state.subtask_status = SubtaskStatus.verifying
-
-        @TaskManager.handle_generic_key_error
-        def verification_finished_():
-            ss = self.__set_subtask_state_finished(subtask_id)
-            if not self.tasks[task_id].verify_subtask(subtask_id):
-                logger.debug("Subtask %r not accepted\n", subtask_id)
-                ss.subtask_status = SubtaskStatus.failure
-                self.notice_task_updated(
-                    task_id,
-                    subtask_id=subtask_id,
-                    op=SubtaskOp.NOT_ACCEPTED)
-                verification_finished()
-                return
-
-            self.notice_task_updated(task_id,
-                                     subtask_id=subtask_id,
-                                     op=SubtaskOp.FINISHED)
-
-            if self.tasks_states[task_id].status in self.activeStatus:
-                if not self.tasks[task_id].finished_computation():
-                    self.tasks_states[task_id].status = TaskStatus.computing
-                else:
-                    if self.tasks[task_id].verify_task():
-                        logger.info("Task finished! task_id=%r", task_id)
-                        self.tasks_states[task_id].status =\
-                            TaskStatus.finished
-                        self.notice_task_updated(task_id,
-                                                 op=TaskOp.FINISHED)
-                    else:
-                        logger.warning("Task finished but was not accepted. "
-                                       "task_id=%r", task_id)
-                        self.notice_task_updated(task_id,
-                                                 op=TaskOp.NOT_ACCEPTED)
-            verification_finished()
-
-        self.tasks[task_id].computation_finished(
-            subtask_id, result, verification_finished_
-        )
-
-    @handle_subtask_key_error
-    def __set_subtask_state_finished(self, subtask_id: str) -> SubtaskState:
-        task_id = self.subtask2task_mapping[subtask_id]
-        ss = self.tasks_states[task_id].subtask_states[subtask_id]
-        ss.subtask_progress = 1.0
-        ss.subtask_rem_time = 0.0
-        ss.subtask_status = SubtaskStatus.finished
-        ss.stdout = self.tasks[task_id].get_stdout(subtask_id)
-        ss.stderr = self.tasks[task_id].get_stderr(subtask_id)
-        ss.results = self.tasks[task_id].get_results(subtask_id)
-        return ss
-
-    @handle_subtask_key_error
-    def task_computation_failure(self, subtask_id, err):
-        task_id = self.subtask2task_mapping[subtask_id]
-
-        subtask_state = self.tasks_states[task_id].subtask_states[subtask_id]
-        subtask_status = subtask_state.subtask_status
-
-        if not subtask_status.is_computed():
-            logger.warning("Result for subtask {} when subtask state is {}"
-                           .format(subtask_id, subtask_status.value))
-            self.notice_task_updated(task_id,
-                                     subtask_id=subtask_id,
-                                     op=OtherOp.UNEXPECTED)
-            return False
-
-        self.tasks[task_id].computation_failed(subtask_id)
-        ss = self.tasks_states[task_id].subtask_states[subtask_id]
-        ss.subtask_progress = 1.0
-        ss.subtask_rem_time = 0.0
-        ss.subtask_status = SubtaskStatus.failure
-        ss.stderr = str(err)
-
-        self.notice_task_updated(task_id,
-                                 subtask_id=subtask_id,
-                                 op=SubtaskOp.FAILED)
-        return True
-
-    def task_result_incoming(self, subtask_id):
-        node_id = self.get_node_id_for_subtask(subtask_id)
-
-        if node_id and subtask_id in self.subtask2task_mapping:
-            task_id = self.subtask2task_mapping[subtask_id]
-            if task_id in self.tasks:
-                task = self.tasks[task_id]
-                states = self.tasks_states[task_id].subtask_states[subtask_id]
-
-                task.result_incoming(subtask_id)
-                states.subtask_status = SubtaskStatus.downloading
-
-                self.notice_task_updated(
-                    task_id,
-                    subtask_id=subtask_id,
-                    op=SubtaskOp.RESULT_DOWNLOADING)
-            else:
-                logger.error("Unknown task id: {}".format(task_id))
-        else:
-            logger.error("Node_id {} or subtask_id {} does not exist"
-                         .format(node_id, subtask_id))
-
-    # CHANGE TO RETURN KEY_ID (check IF SUBTASK COMPUTER HAS KEY_ID
-    def check_timeouts(self):
-        nodes_with_timeouts = []
-        for t in list(self.tasks.values()):
-            th = t.header
-            if self.tasks_states[th.task_id].status not in self.activeStatus:
-                continue
-            cur_time = get_timestamp_utc()
-            # Check subtask timeout
-            ts = self.tasks_states[th.task_id]
-            for s in list(ts.subtask_states.values()):
-                if s.subtask_status.is_computed():
-                    if cur_time > s.deadline:
-                        logger.info("Subtask %r dies with status %r",
-                                    s.subtask_id,
-                                    s.subtask_status.value)
-                        s.subtask_status = SubtaskStatus.failure
-                        nodes_with_timeouts.append(s.node_id)
-                        t.computation_failed(s.subtask_id)
-                        s.stderr = "[GOLEM] Timeout"
-                        self.notice_task_updated(th.task_id,
-                                                 subtask_id=s.subtask_id,
-                                                 op=SubtaskOp.TIMEOUT)
-            # Check task timeout
-            if cur_time > th.deadline:
-                logger.info("Task %r dies", th.task_id)
-                self.tasks_states[th.task_id].status = TaskStatus.timeout
-                # TODO: t.tell_it_has_timeout()?
-                self.notice_task_updated(th.task_id, op=TaskOp.TIMEOUT)
-        return nodes_with_timeouts
-
-    def get_progresses(self):
-        tasks_progresses = {}
-
-        for t in list(self.tasks.values()):
-            task_id = t.header.task_id
-            task_state = self.tasks_states[task_id]
-            task_status = task_state.status
-            in_progress = not TaskStatus.is_completed(task_status)
-            logger.info('Collecting progress %r %r %r',
-                        task_id, task_status, in_progress)
-            if in_progress:
-                ltss = LocalTaskStateSnapshot(
-                    task_id,
-                    t.get_total_tasks(),
-                    t.get_active_tasks(),
-                    t.get_progress(),
-                    t.short_extra_data_repr(task_state.extra_data)
-                )  # FIXME in short_extra_data_repr should there be extra data
-                # Issue #2460
-                tasks_progresses[task_id] = ltss
-
-        return tasks_progresses
-
-    @handle_task_key_error
-    def assert_task_can_be_restarted(self, task_id: str) -> None:
-        task_state = self.tasks_states[task_id]
-        if task_state.status == TaskStatus.restarted:
-            raise self.AlreadyRestartedError()
-
-    @handle_task_key_error
-    def put_task_in_restarted_state(self, task_id, clear_tmp=True):
-        """
-        When restarting task, it's put in a final state 'restarted' and
-        a new one is created.
-        """
-        self.assert_task_can_be_restarted(task_id)
-        if clear_tmp:
-            self.dir_manager.clear_temporary(task_id)
-
-        task_state = self.tasks_states[task_id]
-        task_state.status = TaskStatus.restarted
-
-        for ss in self.tasks_states[task_id].subtask_states.values():
-            if ss.subtask_status != SubtaskStatus.failure:
-                ss.subtask_status = SubtaskStatus.restarted
-
-        logger.info("Task %s put into restarted state", task_id)
-        self.notice_task_updated(task_id, op=TaskOp.RESTARTED)
-
-    @handle_subtask_key_error
-    def restart_subtask(self, subtask_id):
-        task_id = self.subtask2task_mapping[subtask_id]
-        self.tasks[task_id].restart_subtask(subtask_id)
-        task_state = self.tasks_states[task_id]
-        task_state.status = TaskStatus.computing
-        subtask_state = task_state.subtask_states[subtask_id]
-        subtask_state.subtask_status = SubtaskStatus.restarted
-        subtask_state.stderr = "[GOLEM] Restarted"
-
-        self.notice_task_updated(task_id,
-                                 subtask_id=subtask_id,
-                                 op=SubtaskOp.RESTARTED)
-
-    @handle_task_key_error
-    def restart_frame_subtasks(self, task_id, frame):
-        task = self.tasks[task_id]
-        task_state = self.tasks_states[task_id]
-        subtasks = task.get_subtasks(frame)
-
-        if not subtasks:
-            return
-
-        for subtask_id in list(subtasks.keys()):
-            task.restart_subtask(subtask_id)
-            subtask_state = task_state.subtask_states[subtask_id]
-            subtask_state.subtask_status = SubtaskStatus.restarted
-            subtask_state.stderr = "[GOLEM] Restarted"
-            self.notice_task_updated(task_id,
-                                     subtask_id=subtask_id,
-                                     op=SubtaskOp.RESTARTED,
-                                     persist=False)
-
-        task_state.status = TaskStatus.computing
-        self.notice_task_updated(task_id, op=OtherOp.FRAME_RESTARTED)
-
-    @handle_task_key_error
-    def abort_task(self, task_id):
-        self.tasks[task_id].abort()
-        self.tasks_states[task_id].status = TaskStatus.aborted
-        for sub in list(self.tasks_states[task_id].subtask_states.values()):
-            del self.subtask2task_mapping[sub.subtask_id]
-        self.tasks_states[task_id].subtask_states.clear()
-
-        self.notice_task_updated(task_id, op=TaskOp.ABORTED)
-
-    @rpc_utils.expose('comp.task.subtasks.frames')
-    @handle_task_key_error
-    def get_output_states(self, task_id):
-        return self.tasks[task_id].get_output_states()
-
-    @handle_task_key_error
-    def delete_task(self, task_id):
-        for sub in list(self.tasks_states[task_id].subtask_states.values()):
-            del self.subtask2task_mapping[sub.subtask_id]
-        self.tasks_states[task_id].subtask_states.clear()
-
-        self.tasks[task_id].unregister_listener(self)
-        del self.tasks[task_id]
-        del self.tasks_states[task_id]
-
-        self.dir_manager.clear_temporary(task_id)
-        self.remove_dump(task_id)
-        if self.finished_cb:
-            self.finished_cb()
-
-    @handle_task_key_error
-    def query_task_state(self, task_id):
-        ts = self.tasks_states[task_id]
-        t = self.tasks[task_id]
-
-        ts.progress = t.get_progress()
-        ts.elapsed_time = time.time() - ts.time_started
-
-        if ts.progress > 0.0:
-            proportion = (ts.elapsed_time / ts.progress)
-            ts.remaining_time = proportion - ts.elapsed_time
-        else:
-            ts.remaining_time = None
-
-        t.update_task_state(ts)
-
-        return ts
-
-    def get_subtasks(self, task_id) -> Optional[List[str]]:
-        """
-        Get all subtasks related to given task id
-        :param task_id: Task ID
-        :return: list of all subtasks related with @task_id or None
-                 if @task_id is not known
-        """
-        task_state = self.tasks_states.get(task_id)
-        if not task_state:
-            return None
-
-        subtask_states = list(task_state.subtask_states.values())
-        return [subtask_state.subtask_id for subtask_state in subtask_states]
-
-    def get_frame_subtasks(self, task_id: str, frame) \
-            -> Optional[Dict[str, SubtaskState]]:
-        task: Optional[Task] = self.tasks.get(task_id)
-        if not task:
-            return None
-        if not isinstance(task, CoreTask):
-            return None
-        return task.get_subtasks(frame)
-
-    def change_config(self, root_path, use_distributed_resource_management):
-        self.dir_manager = DirManager(root_path)
-        self.use_distributed_resources = use_distributed_resource_management
-
-    def get_task_id(self, subtask_id):
-        return self.subtask2task_mapping[subtask_id]
-
-    def get_task_dict(self, task_id) -> Optional[Dict]:
-        task = self.tasks.get(task_id)
-        if not task:  # task might have been deleted after the request was made
-            return None
-
-        task_type_name = task.task_definition.task_type.lower()
-        task_type = self.task_types[task_type_name]
-        state = self.query_task_state(task.header.task_id)
-
-        dictionary = {
-            'duration': state.elapsed_time,
-            # single=True retrieves one preview file. If rendering frames,
-            # it's the preview of the most recently computed frame.
-            'preview': task_type.get_preview(task, single=True)
-        }
-
-        return update_dict(dictionary,
-                           task.to_dictionary(),
-                           state.to_dictionary(),
-                           self.get_task_definition_dict(task))
-
-    def get_tasks_dict(self) -> List[Dict]:
-        task_ids = list(self.tasks.keys())
-        mapped = map(self.get_task_dict, task_ids)
-        filtered = filter(None, mapped)
-        return list(filtered)
-
-    def get_subtask_dict(self, subtask_id):
-        task_id = self.subtask2task_mapping[subtask_id]
-        task_state = self.tasks_states[task_id]
-        subtask = task_state.subtask_states[subtask_id]
-        return subtask.to_dictionary()
-
-    def get_subtasks_dict(self, task_id):
-        task_state = self.tasks_states[task_id]
-        subtasks = task_state.subtask_states
-        if subtasks:
-            return [subtask.to_dictionary() for subtask in subtasks.values()]
-
-    @rpc_utils.expose('comp.task.subtasks.borders')
-    def get_subtasks_borders(self, task_id, part=1):
-        task = self.tasks[task_id]
-        task_type_name = task.task_definition.task_type.lower()
-        task_type = self.task_types[task_type_name]
-        subtasks_count = task.get_total_tasks()
-
-        return {
-            to_unicode(subtask_id): task_type.get_task_border(
-                subtask, task.task_definition, subtasks_count, as_path=True
-            ) for subtask_id, subtask in task.get_subtasks(part).items()
-        }
-
-    def get_task_preview(self, task_id, single=False):
-        task = self.tasks[task_id]
-        task_type_name = task.task_definition.task_type.lower()
-        task_type = self.task_types[task_type_name]
-        return task_type.get_preview(task, single=single)
-
-    def add_comp_task_request(self, theader, price):
-        """ Add a header of a task which this node may try to compute """
-        self.comp_task_keeper.add_request(theader, price)
-
-    def get_estimated_cost(self, task_type, options):
-        try:
-            subtask_value = options['price'] * options['subtask_time']
-            return options['num_subtasks'] * subtask_value
-        except (KeyError, ValueError):
-            logger.exception("Cannot estimate price, wrong params")
-            return None
-
-    def __add_subtask_to_tasks_states(self, node_name, node_id,
-                                      ctd, address):
-
-        logger.debug('add_subtask_to_tasks_states(%r, %r, %r, %r)',
-                     node_name, node_id, ctd, address)
-
-        ss = SubtaskState()
-        ss.time_started = time.time()
-        ss.node_id = node_id
-        ss.node_name = node_name
-        ss.deadline = ctd['deadline']
-        ss.subtask_definition = ctd['short_description']
-        ss.subtask_id = ctd['subtask_id']
-        ss.extra_data = ctd['extra_data']
-        ss.subtask_status = SubtaskStatus.starting
-
-        (self.tasks_states[ctd['task_id']].
-            subtask_states[ctd['subtask_id']]) = ss
-
-    def notify_update_task(self, task_id):
-        self.notice_task_updated(task_id)
-
-    @handle_task_key_error
-    def notice_task_updated(self, task_id: str, subtask_id: str = None,
-                            op: Operation = None, persist: bool = True):
-        """Called when a task is modified, saves the task and
-        propagates information
-
-        Whenever task is changed `notice_task_updated` should be called
-        to save the task - if the change is save-worthy, as specified
-        by the `persist` parameter - and propagate information about
-        changed task to other parts of the system.
-
-        Most of the calls are save-worthy, but a minority is not: for
-        instance when the work offer is received, the task does not
-        change so saving it does not make sense, but it still makes
-        sense to let other parts of the system know about the change.
-        Also, when a number of minor changes are always followed by a
-        major one, as it is with restarting a frame task, it does not
-        make sense to store all the partial changes, so only the
-        final one is considered save-worthy.
-
-        :param str task_id: id of the updated task
-        :param str subtask_id: if the operation done on the
-          task is related to a subtask, id of that subtask
-        :param Operation op: performed operation
-        :param bool persist: should the task be persisted now
-        """
-        # self.save_state()
-
-        logger.debug(
-            "Notice task updated. task_id=%s, subtask_id=%s,"
-            "op=%s, persist=%s",
-            task_id, subtask_id, op, persist,
-        )
-
-        if persist and self.task_persistence:
-            self.dump_task(task_id)
-
-        task_state = self.tasks_states.get(task_id)
-        dispatcher.send(
-            signal='golem.taskmanager',
-            event='task_status_updated',
-            task_id=task_id,
-            task_state=task_state,
-            subtask_id=subtask_id,
-            op=op,
-        )
-
-        if self.finished_cb and persist and op \
-                and op.task_related() and op.is_completed():
-            self.finished_cb()
+import copy
+import logging
+import os
+import pickle
+import shutil
+import time
+import uuid
+from functools import partial
+from pathlib import Path
+from typing import Optional, Dict, List, Iterable
+from zipfile import ZipFile
+
+from golem_messages.message import ComputeTaskDef
+from pydispatch import dispatcher
+from twisted.internet.defer import Deferred
+from twisted.internet.threads import deferToThread
+
+from apps.appsmanager import AppsManager
+from apps.core.task.coretask import CoreTask
+from golem.core.common import get_timestamp_utc, HandleForwardedError, \
+    HandleKeyError, node_info_str, short_node_id, to_unicode, update_dict
+from golem.manager.nodestatesnapshot import LocalTaskStateSnapshot
+from golem.network.transport.tcpnetwork import SocketAddress
+from golem.resource.dirmanager import DirManager
+from golem.resource.hyperdrive.resourcesmanager import \
+    HyperdriveResourceManager
+from golem.rpc import utils as rpc_utils
+from golem.task.result.resultmanager import EncryptedResultPackageManager
+from golem.task.taskbase import TaskEventListener, Task, TaskHeader,\
+    TaskPurpose, AcceptClientVerdict
+from golem.task.taskkeeper import CompTaskKeeper
+from golem.task.taskrequestorstats import RequestorTaskStatsManager
+from golem.task.taskstate import TaskState, TaskStatus, SubtaskStatus, \
+    SubtaskState, Operation, TaskOp, SubtaskOp, OtherOp
+
+logger = logging.getLogger(__name__)
+
+
+def log_subtask_key_error(*args, **kwargs):
+    logger.warning("This is not my subtask %r", args[1])
+    logger.debug('Subtask not found', exc_info=True)
+    return None
+
+
+def log_generic_key_error(err):
+    logger.warning("Subtask key error: %r", err)
+    return None
+
+
+def log_task_key_error(*args, **kwargs):
+    logger.warning("This is not my task %r", args[1])
+    logger.debug('Task not found', exc_info=True)
+    return None
+
+
+subtask_priority = {
+    None: -1,
+    SubtaskStatus.failure: 0,
+    SubtaskStatus.restarted: 1,
+    SubtaskStatus.resent: 2,
+    SubtaskStatus.starting: 3,
+    SubtaskStatus.downloading: 4,
+    SubtaskStatus.finished: 5
+}
+
+
+class TaskManager(TaskEventListener):
+    """ Keeps and manages information about requested tasks
+    Requestor uses TaskManager to assign task to providers
+    """
+    handle_task_key_error = HandleKeyError(log_task_key_error)
+    handle_subtask_key_error = HandleKeyError(log_subtask_key_error)
+    handle_generic_key_error = HandleForwardedError(KeyError,
+                                                    log_generic_key_error)
+
+    class Error(Exception):
+        pass
+
+    class AlreadyRestartedError(Error):
+        pass
+
+    def __init__(
+            self, node_name, node, keys_auth,
+            root_path, use_distributed_resources=True,
+            tasks_dir="tasks", task_persistence=True,
+            apps_manager=AppsManager(), finished_cb=None):
+        super().__init__()
+
+        self.apps_manager = apps_manager
+        apps = list(apps_manager.apps.values())
+        task_types = [app.task_type_info() for app in apps]
+        self.task_types = {t.name.lower(): t for t in task_types}
+
+        self.node_name = node_name
+        self.node = node
+        self.keys_auth = keys_auth
+        self.key_id = keys_auth.key_id
+
+        self.tasks: Dict[str, Task] = {}
+        self.tasks_states: Dict[str, TaskState] = {}
+        self.subtask2task_mapping: Dict[str, str] = {}
+
+        self.task_persistence = task_persistence
+
+        tasks_dir = Path(tasks_dir)
+        self.tasks_dir = tasks_dir / "tmanager"
+        if not self.tasks_dir.is_dir():
+            self.tasks_dir.mkdir(parents=True)
+        self.root_path = root_path
+        self.dir_manager = DirManager(self.get_task_manager_root())
+
+        resource_manager = HyperdriveResourceManager(
+            self.dir_manager,
+            resource_dir_method=self.dir_manager.get_task_temporary_dir,
+        )
+        self.task_result_manager = EncryptedResultPackageManager(
+            resource_manager
+        )
+
+        self.activeStatus = [TaskStatus.computing, TaskStatus.starting,
+                             TaskStatus.waiting]
+        self.use_distributed_resources = use_distributed_resources
+
+        self.comp_task_keeper = CompTaskKeeper(
+            tasks_dir,
+            persist=self.task_persistence,
+        )
+
+        self.requestor_stats_manager = RequestorTaskStatsManager()
+
+        self.finished_cb = finished_cb
+
+        if self.task_persistence:
+            self.restore_tasks()
+
+    def get_task_manager_root(self):
+        return self.root_path
+
+    def create_task(self, dictionary, minimal=False):
+        purpose = TaskPurpose.TESTING if minimal else TaskPurpose.REQUESTING
+        type_name = dictionary['type'].lower()
+        compute_on = dictionary.get('compute_on', 'cpu').lower()
+        is_requesting = purpose == TaskPurpose.REQUESTING
+
+        if type_name == "blender" and is_requesting and compute_on == "gpu":
+            type_name = type_name + "_nvgpu"
+
+        task_type = self.task_types[type_name].for_purpose(purpose)
+        builder_type = task_type.task_builder_type
+
+        definition = builder_type.build_definition(task_type, dictionary,
+                                                   minimal)
+        definition.task_id = CoreTask.create_task_id(self.keys_auth.public_key)
+        definition.concent_enabled = dictionary.get('concent_enabled', False)
+        builder = builder_type(self.node, definition, self.dir_manager)
+
+        return builder.build()
+
+    def get_task_definition_dict(self, task: Task):
+        if isinstance(task, dict):
+            return task
+        definition = task.task_definition
+        task_type = self.task_types[definition.task_type.lower()]
+        return task_type.task_builder_type.build_dictionary(definition)
+
+    def add_new_task(self, task: Task, estimated_fee: int = 0) -> None:
+        task_id = task.header.task_id
+        if task_id in self.tasks:
+            raise RuntimeError("Task {} has been already added"
+                               .format(task.header.task_id))
+        if not self.key_id:
+            raise ValueError("'key_id' is not set")
+
+        task.header.fixed_header.task_owner = self.node
+        task.header.signature = self.sign_task_header(task.header)
+
+        task.create_reference_data_for_task_validation()
+        task.register_listener(self)
+
+        ts = TaskState()
+        ts.status = TaskStatus.notStarted
+        ts.outputs = task.get_output_names()
+        ts.subtasks_count = task.get_total_tasks()
+        ts.time_started = time.time()
+        ts.estimated_cost = task.price
+        ts.estimated_fee = estimated_fee
+
+        self.tasks[task_id] = task
+        self.tasks_states[task_id] = ts
+        logger.info("Task %s added", task_id)
+
+        self.notice_task_updated(task_id,
+                                 op=TaskOp.CREATED,
+                                 persist=False)
+
+    @handle_task_key_error
+    def increase_task_mask(self, task_id: str, num_bits: int = 1) -> None:
+        """ Increase mask for given task i.e. make it more restrictive """
+        task = self.tasks[task_id]
+        try:
+            task.header.mask.increase(num_bits)
+        except ValueError:
+            logger.exception('Wrong number of bits for mask increase')
+        else:
+            task.header.signature = self.sign_task_header(task.header)
+
+    @handle_task_key_error
+    def decrease_task_mask(self, task_id: str, num_bits: int = 1) -> None:
+        """ Decrease mask for given task i.e. make it less restrictive """
+        task = self.tasks[task_id]
+        try:
+            task.header.mask.decrease(num_bits)
+        except ValueError:
+            logger.exception('Wrong number of bits for mask decrease')
+        else:
+            task.header.signature = self.sign_task_header(task.header)
+
+    @handle_task_key_error
+    def start_task(self, task_id):
+        task_state = self.tasks_states[task_id]
+
+        if not task_state.status.is_preparing():
+            raise RuntimeError("Task {} has already been started"
+                               .format(task_id))
+
+        task_state.status = TaskStatus.waiting
+        self.notice_task_updated(task_id, op=TaskOp.STARTED)
+        logger.info("Task %s started", task_id)
+
+    def _dump_filepath(self, task_id):
+        return self.tasks_dir / ('%s.pickle' % (task_id,))
+
+    def dump_task(self, task_id: str) -> None:
+        logger.debug('DUMP TASK %r', task_id)
+        filepath = self._dump_filepath(task_id)
+        try:
+            data = self.tasks[task_id], self.tasks_states[task_id]
+            logger.debug('DUMPING TASK %r', filepath)
+            with filepath.open('wb') as f:
+                pickle.dump(data, f, protocol=2)
+            logger.debug('TASK %s DUMPED in %r', task_id, filepath)
+        except Exception as e:
+            logger.exception(
+                'DUMP ERROR task_id: %r task: %r state: %r',
+                task_id, self.tasks.get(task_id, '<not found>'),
+                self.tasks_states.get(task_id, '<not found>'),
+            )
+            if filepath.exists():
+                filepath.unlink()
+            raise
+
+    def remove_dump(self, task_id: str):
+        filepath = self._dump_filepath(task_id)
+        try:
+            filepath.unlink()
+            logger.debug('TASK DUMP with id %s REMOVED from %r',
+                         task_id, filepath)
+        except (FileNotFoundError, OSError) as e:
+            logger.warning("Couldn't remove dump file: %s - %s", filepath, e)
+
+    @staticmethod
+    def _migrate_status_to_enum(state: TaskState) -> None:
+        """
+        This is a migration for data stored in pickles.
+        See #2768
+        """
+        if isinstance(state.status, str):
+            state.status = TaskStatus(state.status)
+
+        subtask_state: SubtaskState
+        for subtask_state in state.subtask_states.values():
+            if isinstance(subtask_state.subtask_status, str):
+                subtask_state.subtask_status = \
+                    SubtaskStatus(subtask_state.subtask_status)
+
+    def restore_tasks(self) -> None:
+        logger.debug('SEARCHING FOR TASKS TO RESTORE')
+        broken_paths = set()
+        for path in self.tasks_dir.iterdir():
+            if not path.suffix == '.pickle':
+                continue
+            logger.debug('RESTORE TASKS %r', path)
+
+            task_id = None
+            with path.open('rb') as f:
+                try:
+                    task: Task
+                    state: TaskState
+                    task, state = pickle.load(f)
+
+                    TaskManager._migrate_status_to_enum(state)
+
+                    task.register_listener(self)
+
+                    task_id = task.header.task_id
+                    self.tasks[task_id] = task
+                    self.tasks_states[task_id] = state
+
+                    for sub in state.subtask_states.values():
+                        self.subtask2task_mapping[sub.subtask_id] = task_id
+
+                    logger.debug('TASK %s RESTORED from %r', task_id, path)
+                except (pickle.UnpicklingError, EOFError, ImportError,
+                        KeyError, AttributeError):
+                    logger.exception('Problem restoring task from: %s', path)
+                    # On Windows, attempting to remove a file that is in use
+                    # causes an exception to be raised, therefore
+                    # we'll remove broken files later
+                    broken_paths.add(path)
+
+            if task_id is not None:
+                self.notice_task_updated(task_id, op=TaskOp.RESTORED,
+                                         persist=False)
+
+        for path in broken_paths:
+            path.unlink()
+
+    @handle_task_key_error
+    def resources_send(self, task_id):
+        self.tasks_states[task_id].status = TaskStatus.waiting
+        self.notice_task_updated(task_id)
+        logger.info("Resources for task {} sent".format(task_id))
+
+    def got_wants_to_compute(self,
+                             task_id: str,
+                             key_id: str,  # pylint: disable=unused-argument
+                             node_name: str):  # pylint: disable=unused-argument
+        """
+        Updates number of offers to compute task.
+
+        For statistical purposes only, real processing of the offer is done
+        elsewhere. Silently ignores wrong task ids.
+
+        :param str task_id: id of the task in the offer
+        :param key_id: id of the node offering computations
+        :param node_name: name of the node offering computations
+        :return: Nothing
+        :rtype: None
+        """
+        if task_id in self.tasks:
+            self.notice_task_updated(task_id,
+                                     op=TaskOp.WORK_OFFER_RECEIVED,
+                                     persist=False)
+
+    def task_needs_computation(self, task_id: str) -> bool:
+        task_status = self.tasks_states[task_id].status
+        if task_status not in self.activeStatus:
+            logger.info(
+                f'task is not active: {task_id}, status: {task_status}')
+            return False
+        task = self.tasks[task_id]
+        if not task.needs_computation():
+            logger.info(f'no more computation needed: {task_id}')
+            return False
+        return True
+
+    def get_next_subtask(
+            self, node_id, node_name, task_id, estimated_performance, price,
+            max_resource_size, max_memory_size, num_cores=0, address=""):
+        """ Assign next subtask from task <task_id> to node with given
+        id <node_id> and name. If subtask is assigned the function
+        is returning a tuple
+        :param node_id:
+        :param node_name:
+        :param task_id:
+        :param estimated_performance:
+        :param price:
+        :param max_resource_size:
+        :param max_memory_size:
+        :param num_cores:
+        :param address:
+        :return (ComputeTaskDef|None: Function returns a ComputeTaskDef.
+        First element is either ComputeTaskDef that describe assigned subtask
+        or None. It is recommended to call is_my_task and should_wait_for_node
+        before this to find the reason why the task is not able to be picked up
+        """
+        logger.debug(
+            'get_next_subtask(%r, %r, %r, %r, %r, %r, %r, %r, %r)',
+            node_id, node_name, task_id, estimated_performance, price,
+            max_resource_size, max_memory_size, num_cores, address,
+        )
+
+        if not self.is_my_task(task_id):
+            return None
+
+        if not self.check_next_subtask(node_id, node_name, task_id, price):
+            return None
+
+        if self.should_wait_for_node(task_id, node_id):
+            return None
+
+        task = self.tasks[task_id]
+
+        if task.get_progress() == 1.0:
+            logger.error("Task already computed. "
+                         "task_id=%r, node_name=%r, node_id=%r",
+                         task_id, node_name, node_id)
+            return None
+
+        extra_data = task.query_extra_data(
+            estimated_performance,
+            num_cores,
+            node_id,
+            node_name
+        )
+        ctd = extra_data.ctd
+
+        def check_compute_task_def():
+            if not isinstance(ctd, ComputeTaskDef) or not ctd['subtask_id']:
+                logger.debug('check ctd: ctd not instance or not subtask_id')
+                return False
+            if task_id != ctd['task_id'] \
+                    or ctd['subtask_id'] in self.subtask2task_mapping:
+                logger.debug(
+                    'check ctd: %r != %r or %r in self.subtask2task_maping',
+                    task_id, ctd['task_id'], ctd['subtask_id'],
+                )
+                return False
+            if (ctd['subtask_id'] in self.tasks_states[ctd['task_id']].
+                    subtask_states):
+                logger.debug('check ctd: subtask_states')
+                return False
+            return True
+
+        if not check_compute_task_def():
+            return None
+
+        task.accept_client(node_id)
+
+        self.subtask2task_mapping[ctd['subtask_id']] = task_id
+        self.__add_subtask_to_tasks_states(
+            node_name, node_id, ctd, address,
+        )
+        self.notice_task_updated(task_id,
+                                 subtask_id=ctd['subtask_id'],
+                                 op=SubtaskOp.ASSIGNED)
+        logger.debug(
+            "Subtask generated. task=%s, node=%s, ctd=%s",
+            task_id,
+            node_info_str(node_name, node_id),
+            ctd,
+        )
+
+        return ctd
+
+    def is_my_task(self, task_id) -> bool:
+        """ Check if the task_id is known by this node """
+        return task_id in self.tasks
+
+    def should_wait_for_node(self, task_id, node_id) -> bool:
+        """ Check if the node has too many tasks assigned already """
+        if not self.is_my_task(task_id):
+            logger.debug(
+                "Not my task. task_id=%s, node=%s",
+                task_id,
+                short_node_id(node_id),
+            )
+            return False
+
+        task = self.tasks[task_id]
+
+        verdict = task.should_accept_client(node_id)
+        logger.debug(
+            "Should accept client verdict. verdict=%s, task=%s, node=%s",
+            verdict,
+            task_id,
+            short_node_id(node_id),
+        )
+        if verdict == AcceptClientVerdict.SHOULD_WAIT:
+            logger.warning("Waiting for results from %s on %s",
+                           short_node_id(node_id), task_id)
+            return True
+        elif verdict == AcceptClientVerdict.REJECTED:
+            logger.warning("Client has failed on subtask within this task"
+                           " and is banned from it. node_id=%s, task_id=%s",
+                           short_node_id(node_id), task_id)
+
+        return False
+
+    def check_next_subtask(  # noqa pylint: disable=too-many-arguments
+            self, node_id, node_name, task_id, price):
+        """ Check next subtask from task <task_id> to give to node with
+        id <node_id> and name. The returned tuple can be used to find the reason
+        and handle accordingly.
+        :param node_id:
+        :param node_name:
+        :param task_id:
+        :param price:
+        :return bool: Function returns a boolean.
+        The return value describes if the task is able to be assigned
+        """
+        logger.debug(
+            'check_next_subtask(%r, %r, %r, %r)',
+            node_id, node_name, task_id, price,
+        )
+        if not self.is_my_task(task_id):
+            logger.info("Cannot find task in my tasks. task_id=%s, provider=%s",
+                        task_id, node_info_str(node_name, node_id))
+            return False
+
+        task = self.tasks[task_id]
+
+        if task.header.max_price < price:
+            return False
+
+        if not self.task_needs_computation(task_id):
+            logger.info(
+                'Task does not need computation. task_id=%s, provider=%s',
+                task_id,
+                node_info_str(node_name, node_id)
+            )
+            return False
+
+        return True
+
+    def copy_results(
+            self,
+            old_task_id: str,
+            new_task_id: str,
+            subtask_ids_to_copy: Iterable[str]) -> None:
+
+        try:
+            old_task = self.tasks[old_task_id]
+            new_task = self.tasks[new_task_id]
+            assert isinstance(old_task, CoreTask)
+            assert isinstance(new_task, CoreTask)
+        except (KeyError, AssertionError):
+            logger.exception(
+                'Cannot copy results from task %r to %r',
+                old_task_id, new_task_id)
+            return
+
+        # Map new subtasks to old by 'start_task'
+        subtasks_to_copy = {
+            subtask['start_task']: subtask for subtask in
+            map(lambda id_: old_task.subtasks_given[id_], subtask_ids_to_copy)
+        }
+
+        # Generate all subtasks for the new task
+        new_subtasks_ids = []
+        while new_task.needs_computation():
+            extra_data = new_task.query_extra_data(0, node_id=str(uuid.uuid4()))
+            new_subtask_id = extra_data.ctd['subtask_id']
+            self.subtask2task_mapping[new_subtask_id] = \
+                new_task_id
+            self.__add_subtask_to_tasks_states(
+                node_name=None,
+                node_id=None,
+                address=None,
+                ctd=extra_data.ctd)
+            new_subtasks_ids.append(new_subtask_id)
+
+        # it's important to do this step separately, to not disturb
+        # 'needs_computation' condition above
+        for new_subtask_id in new_subtasks_ids:
+            self.tasks_states[new_task_id].subtask_states[new_subtask_id]\
+                .subtask_status = SubtaskStatus.failure
+            new_task.subtasks_given[new_subtask_id]['status'] \
+                = SubtaskStatus.failure
+            new_task.num_failed_subtasks += 1
+
+        def handle_copy_error(subtask_id, error):
+            logger.error(
+                'Cannot copy result of subtask %r: %r', subtask_id, error)
+            self.restart_subtask(subtask_id)
+
+        for new_subtask_id, new_subtask in new_task.subtasks_given.items():
+            old_subtask = subtasks_to_copy.get(new_subtask['start_task'])
+
+            if old_subtask:  # Copy results from old subtask
+                deferred = self._copy_subtask_results(
+                    old_task=old_task,
+                    new_task=new_task,
+                    old_subtask=old_subtask,
+                    new_subtask=new_subtask
+                )
+                deferred.addErrback(partial(handle_copy_error, new_subtask_id))
+
+            else:  # Restart subtask to get it computed
+                self.restart_subtask(new_subtask_id)
+
+    def _copy_subtask_results(
+            self,
+            old_task: CoreTask,
+            new_task: CoreTask,
+            old_subtask: dict,
+            new_subtask: dict) -> Deferred:
+
+        old_task_id = old_task.header.task_id
+        new_task_id = new_task.header.task_id
+        assert isinstance(old_task.tmp_dir, str)
+        assert isinstance(new_task.tmp_dir, str)
+        old_tmp_dir = Path(old_task.tmp_dir)
+        new_tmp_dir = Path(new_task.tmp_dir)
+        old_subtask_id = old_subtask['subtask_id']
+        new_subtask_id = new_subtask['subtask_id']
+
+        def copy_and_extract_zips():
+            # TODO: Refactor this using package manager (?)
+            old_result_path = old_tmp_dir / '{}.{}.zip'.format(
+                old_task_id, old_subtask_id)
+            new_result_path = new_tmp_dir / '{}.{}.zip'.format(
+                new_task_id, new_subtask_id)
+            shutil.copy(old_result_path, new_result_path)
+
+            subtask_result_dir = new_tmp_dir / new_subtask_id
+            os.makedirs(subtask_result_dir)
+            with ZipFile(new_result_path, 'r') as zf:
+                zf.extractall(subtask_result_dir)
+                return [
+                    str(subtask_result_dir / name)
+                    for name in zf.namelist()
+                    if name != '.package_desc'
+                ]
+
+        def after_results_extracted(results):
+            new_task.copy_subtask_results(
+                new_subtask_id, old_subtask, results)
+
+            new_subtask_state = \
+                self.__set_subtask_state_finished(new_subtask_id)
+            old_subtask_state = self.tasks_states[old_task_id] \
+                .subtask_states[old_subtask_id]
+
+            self.notice_task_updated(
+                task_id=new_task_id,
+                subtask_id=new_subtask_id,
+                op=SubtaskOp.FINISHED)
+
+        deferred = deferToThread(copy_and_extract_zips)
+        deferred.addCallback(after_results_extracted)
+        return deferred
+
+    def get_tasks_headers(self):
+        ret = []
+        for tid, task in self.tasks.items():
+            status = self.tasks_states[tid].status
+            if task.needs_computation() and status in self.activeStatus:
+                ret.append(task.header)
+
+        return ret
+
+    def get_trust_mod(self, subtask_id):
+        if subtask_id in self.subtask2task_mapping:
+            task_id = self.subtask2task_mapping[subtask_id]
+            return self.tasks[task_id].get_trust_mod(subtask_id)
+        else:
+            logger.error("This is not my subtask {}".format(subtask_id))
+            return 0
+
+    def update_task_signatures(self):
+        for task in list(self.tasks.values()):
+            task.header.signature = self.sign_task_header(task.header)
+
+    def sign_task_header(self, task_header):
+        return self.keys_auth.sign(task_header.to_binary())
+
+    def verify_subtask(self, subtask_id):
+        if subtask_id in self.subtask2task_mapping:
+            task_id = self.subtask2task_mapping[subtask_id]
+            return self.tasks[task_id].verify_subtask(subtask_id)
+        else:
+            return False
+
+    def is_this_my_task(self, header: TaskHeader) -> bool:
+        return header.task_id in self.tasks or \
+               header.task_owner.key == self.node.key
+
+    def get_node_id_for_subtask(self, subtask_id):
+        if subtask_id not in self.subtask2task_mapping:
+            return None
+        task = self.subtask2task_mapping[subtask_id]
+        subtask_state = self.tasks_states[task].subtask_states[subtask_id]
+        return subtask_state.node_id
+
+    @handle_subtask_key_error
+    def computed_task_received(self, subtask_id, result,
+                               verification_finished):
+        task_id = self.subtask2task_mapping[subtask_id]
+
+        subtask_state = self.tasks_states[task_id].subtask_states[subtask_id]
+        subtask_status = subtask_state.subtask_status
+
+        if not subtask_status.is_computed():
+            logger.warning("Result for subtask {} when subtask state is {}"
+                           .format(subtask_id, subtask_status.value))
+            self.notice_task_updated(task_id,
+                                     subtask_id=subtask_id,
+                                     op=OtherOp.UNEXPECTED)
+            verification_finished()
+            return
+        subtask_state.subtask_status = SubtaskStatus.verifying
+
+        @TaskManager.handle_generic_key_error
+        def verification_finished_():
+            ss = self.__set_subtask_state_finished(subtask_id)
+            if not self.tasks[task_id].verify_subtask(subtask_id):
+                logger.debug("Subtask %r not accepted\n", subtask_id)
+                ss.subtask_status = SubtaskStatus.failure
+                self.notice_task_updated(
+                    task_id,
+                    subtask_id=subtask_id,
+                    op=SubtaskOp.NOT_ACCEPTED)
+                verification_finished()
+                return
+
+            self.notice_task_updated(task_id,
+                                     subtask_id=subtask_id,
+                                     op=SubtaskOp.FINISHED)
+
+            if self.tasks_states[task_id].status in self.activeStatus:
+                if not self.tasks[task_id].finished_computation():
+                    self.tasks_states[task_id].status = TaskStatus.computing
+                else:
+                    if self.tasks[task_id].verify_task():
+                        logger.info("Task finished! task_id=%r", task_id)
+                        self.tasks_states[task_id].status =\
+                            TaskStatus.finished
+                        self.notice_task_updated(task_id,
+                                                 op=TaskOp.FINISHED)
+                    else:
+                        logger.warning("Task finished but was not accepted. "
+                                       "task_id=%r", task_id)
+                        self.notice_task_updated(task_id,
+                                                 op=TaskOp.NOT_ACCEPTED)
+            verification_finished()
+
+        self.tasks[task_id].computation_finished(
+            subtask_id, result, verification_finished_
+        )
+
+    @handle_subtask_key_error
+    def __set_subtask_state_finished(self, subtask_id: str) -> SubtaskState:
+        task_id = self.subtask2task_mapping[subtask_id]
+        ss = self.tasks_states[task_id].subtask_states[subtask_id]
+        ss.subtask_progress = 1.0
+        ss.subtask_rem_time = 0.0
+        ss.subtask_status = SubtaskStatus.finished
+        ss.stdout = self.tasks[task_id].get_stdout(subtask_id)
+        ss.stderr = self.tasks[task_id].get_stderr(subtask_id)
+        ss.results = self.tasks[task_id].get_results(subtask_id)
+        return ss
+
+    @handle_subtask_key_error
+    def task_computation_failure(self, subtask_id, err):
+        task_id = self.subtask2task_mapping[subtask_id]
+
+        subtask_state = self.tasks_states[task_id].subtask_states[subtask_id]
+        subtask_status = subtask_state.subtask_status
+
+        if not subtask_status.is_computed():
+            logger.warning("Result for subtask {} when subtask state is {}"
+                           .format(subtask_id, subtask_status.value))
+            self.notice_task_updated(task_id,
+                                     subtask_id=subtask_id,
+                                     op=OtherOp.UNEXPECTED)
+            return False
+
+        self.tasks[task_id].computation_failed(subtask_id)
+        ss = self.tasks_states[task_id].subtask_states[subtask_id]
+        ss.subtask_progress = 1.0
+        ss.subtask_rem_time = 0.0
+        ss.subtask_status = SubtaskStatus.failure
+        ss.stderr = str(err)
+
+        self.notice_task_updated(task_id,
+                                 subtask_id=subtask_id,
+                                 op=SubtaskOp.FAILED)
+        return True
+
+    def task_result_incoming(self, subtask_id):
+        node_id = self.get_node_id_for_subtask(subtask_id)
+
+        if node_id and subtask_id in self.subtask2task_mapping:
+            task_id = self.subtask2task_mapping[subtask_id]
+            if task_id in self.tasks:
+                task = self.tasks[task_id]
+                states = self.tasks_states[task_id].subtask_states[subtask_id]
+
+                task.result_incoming(subtask_id)
+                states.subtask_status = SubtaskStatus.downloading
+
+                self.notice_task_updated(
+                    task_id,
+                    subtask_id=subtask_id,
+                    op=SubtaskOp.RESULT_DOWNLOADING)
+            else:
+                logger.error("Unknown task id: {}".format(task_id))
+        else:
+            logger.error("Node_id {} or subtask_id {} does not exist"
+                         .format(node_id, subtask_id))
+
+    # CHANGE TO RETURN KEY_ID (check IF SUBTASK COMPUTER HAS KEY_ID
+    def check_timeouts(self):
+        nodes_with_timeouts = []
+        for t in list(self.tasks.values()):
+            th = t.header
+            if self.tasks_states[th.task_id].status not in self.activeStatus:
+                continue
+            cur_time = get_timestamp_utc()
+            # Check subtask timeout
+            ts = self.tasks_states[th.task_id]
+            for s in list(ts.subtask_states.values()):
+                if s.subtask_status.is_computed():
+                    if cur_time > s.deadline:
+                        logger.info("Subtask %r dies with status %r",
+                                    s.subtask_id,
+                                    s.subtask_status.value)
+                        s.subtask_status = SubtaskStatus.failure
+                        nodes_with_timeouts.append(s.node_id)
+                        t.computation_failed(s.subtask_id)
+                        s.stderr = "[GOLEM] Timeout"
+                        self.notice_task_updated(th.task_id,
+                                                 subtask_id=s.subtask_id,
+                                                 op=SubtaskOp.TIMEOUT)
+            # Check task timeout
+            if cur_time > th.deadline:
+                logger.info("Task %r dies", th.task_id)
+                self.tasks_states[th.task_id].status = TaskStatus.timeout
+                # TODO: t.tell_it_has_timeout()?
+                self.notice_task_updated(th.task_id, op=TaskOp.TIMEOUT)
+        return nodes_with_timeouts
+
+    def get_progresses(self):
+        tasks_progresses = {}
+
+        for t in list(self.tasks.values()):
+            task_id = t.header.task_id
+            task_state = self.tasks_states[task_id]
+            task_status = task_state.status
+            in_progress = not TaskStatus.is_completed(task_status)
+            logger.info('Collecting progress %r %r %r',
+                        task_id, task_status, in_progress)
+            if in_progress:
+                ltss = LocalTaskStateSnapshot(
+                    task_id,
+                    t.get_total_tasks(),
+                    t.get_active_tasks(),
+                    t.get_progress(),
+                    t.short_extra_data_repr(task_state.extra_data)
+                )  # FIXME in short_extra_data_repr should there be extra data
+                # Issue #2460
+                tasks_progresses[task_id] = ltss
+
+        return tasks_progresses
+
+    @handle_task_key_error
+    def assert_task_can_be_restarted(self, task_id: str) -> None:
+        task_state = self.tasks_states[task_id]
+        if task_state.status == TaskStatus.restarted:
+            raise self.AlreadyRestartedError()
+
+    @handle_task_key_error
+    def put_task_in_restarted_state(self, task_id, clear_tmp=True):
+        """
+        When restarting task, it's put in a final state 'restarted' and
+        a new one is created.
+        """
+        self.assert_task_can_be_restarted(task_id)
+        if clear_tmp:
+            self.dir_manager.clear_temporary(task_id)
+
+        task_state = self.tasks_states[task_id]
+        task_state.status = TaskStatus.restarted
+
+        for ss in self.tasks_states[task_id].subtask_states.values():
+            if ss.subtask_status != SubtaskStatus.failure:
+                ss.subtask_status = SubtaskStatus.restarted
+
+        logger.info("Task %s put into restarted state", task_id)
+        self.notice_task_updated(task_id, op=TaskOp.RESTARTED)
+
+    @handle_subtask_key_error
+    def restart_subtask(self, subtask_id):
+        task_id = self.subtask2task_mapping[subtask_id]
+        self.tasks[task_id].restart_subtask(subtask_id)
+        task_state = self.tasks_states[task_id]
+        task_state.status = TaskStatus.computing
+        subtask_state = task_state.subtask_states[subtask_id]
+        subtask_state.subtask_status = SubtaskStatus.restarted
+        subtask_state.stderr = "[GOLEM] Restarted"
+
+        self.notice_task_updated(task_id,
+                                 subtask_id=subtask_id,
+                                 op=SubtaskOp.RESTARTED)
+
+    @handle_task_key_error
+    def restart_frame_subtasks(self, task_id, frame):
+        task = self.tasks[task_id]
+        task_state = self.tasks_states[task_id]
+        subtasks = task.get_subtasks(frame)
+
+        if not subtasks:
+            return
+
+        for subtask_id in list(subtasks.keys()):
+            task.restart_subtask(subtask_id)
+            subtask_state = task_state.subtask_states[subtask_id]
+            subtask_state.subtask_status = SubtaskStatus.restarted
+            subtask_state.stderr = "[GOLEM] Restarted"
+            self.notice_task_updated(task_id,
+                                     subtask_id=subtask_id,
+                                     op=SubtaskOp.RESTARTED,
+                                     persist=False)
+
+        task_state.status = TaskStatus.computing
+        self.notice_task_updated(task_id, op=OtherOp.FRAME_RESTARTED)
+
+    @handle_task_key_error
+    def abort_task(self, task_id):
+        self.tasks[task_id].abort()
+        self.tasks_states[task_id].status = TaskStatus.aborted
+        for sub in list(self.tasks_states[task_id].subtask_states.values()):
+            del self.subtask2task_mapping[sub.subtask_id]
+        self.tasks_states[task_id].subtask_states.clear()
+
+        self.notice_task_updated(task_id, op=TaskOp.ABORTED)
+
+    @rpc_utils.expose('comp.task.subtasks.frames')
+    @handle_task_key_error
+    def get_output_states(self, task_id):
+        return self.tasks[task_id].get_output_states()
+
+    @handle_task_key_error
+    def delete_task(self, task_id):
+        for sub in list(self.tasks_states[task_id].subtask_states.values()):
+            del self.subtask2task_mapping[sub.subtask_id]
+        self.tasks_states[task_id].subtask_states.clear()
+
+        self.tasks[task_id].unregister_listener(self)
+        del self.tasks[task_id]
+        del self.tasks_states[task_id]
+
+        self.dir_manager.clear_temporary(task_id)
+        self.remove_dump(task_id)
+        if self.finished_cb:
+            self.finished_cb()
+
+    @handle_task_key_error
+    def query_task_state(self, task_id):
+        ts = self.tasks_states[task_id]
+        t = self.tasks[task_id]
+
+        ts.progress = t.get_progress()
+        ts.elapsed_time = time.time() - ts.time_started
+
+        if ts.progress > 0.0:
+            proportion = (ts.elapsed_time / ts.progress)
+            ts.remaining_time = proportion - ts.elapsed_time
+        else:
+            ts.remaining_time = None
+
+        t.update_task_state(ts)
+
+        return ts
+
+    def get_subtasks(self, task_id) -> Optional[List[str]]:
+        """
+        Get all subtasks related to given task id
+        :param task_id: Task ID
+        :return: list of all subtasks related with @task_id or None
+                 if @task_id is not known
+        """
+        task_state = self.tasks_states.get(task_id)
+        if not task_state:
+            return None
+
+        subtask_states = list(task_state.subtask_states.values())
+        return [subtask_state.subtask_id for subtask_state in subtask_states]
+
+    def get_frame_subtasks(self, task_id: str, frame) \
+            -> Optional[Dict[str, SubtaskState]]:
+        task: Optional[Task] = self.tasks.get(task_id)
+        if not task:
+            return None
+        if not isinstance(task, CoreTask):
+            return None
+        return task.get_subtasks(frame)
+
+    def change_config(self, root_path, use_distributed_resource_management):
+        self.dir_manager = DirManager(root_path)
+        self.use_distributed_resources = use_distributed_resource_management
+
+    def get_task_id(self, subtask_id):
+        return self.subtask2task_mapping[subtask_id]
+
+    def get_task_dict(self, task_id) -> Optional[Dict]:
+        task = self.tasks.get(task_id)
+        if not task:  # task might have been deleted after the request was made
+            return None
+
+        task_type_name = task.task_definition.task_type.lower()
+        task_type = self.task_types[task_type_name]
+        state = self.query_task_state(task.header.task_id)
+
+        dictionary = {
+            'duration': state.elapsed_time,
+            # single=True retrieves one preview file. If rendering frames,
+            # it's the preview of the most recently computed frame.
+            'preview': task_type.get_preview(task, single=True)
+        }
+
+        return update_dict(dictionary,
+                           task.to_dictionary(),
+                           state.to_dictionary(),
+                           self.get_task_definition_dict(task))
+
+    def get_tasks_dict(self) -> List[Dict]:
+        task_ids = list(self.tasks.keys())
+        mapped = map(self.get_task_dict, task_ids)
+        filtered = filter(None, mapped)
+        return list(filtered)
+
+    def get_subtask_dict(self, subtask_id):
+        task_id = self.subtask2task_mapping[subtask_id]
+        task_state = self.tasks_states[task_id]
+        subtask = task_state.subtask_states[subtask_id]
+        return subtask.to_dictionary()
+
+    def get_subtasks_dict(self, task_id):
+        task_state = self.tasks_states[task_id]
+        subtasks = task_state.subtask_states
+        if subtasks:
+            return [subtask.to_dictionary() for subtask in subtasks.values()]
+
+    @rpc_utils.expose('comp.task.subtasks.borders')
+    def get_subtasks_borders(self, task_id, part=1):
+        task = self.tasks[task_id]
+        task_type_name = task.task_definition.task_type.lower()
+        task_type = self.task_types[task_type_name]
+        subtasks_count = task.get_total_tasks()
+
+        return {
+            to_unicode(subtask_id): task_type.get_task_border(
+                subtask, task.task_definition, subtasks_count, as_path=True
+            ) for subtask_id, subtask in task.get_subtasks(part).items()
+        }
+
+    def get_task_preview(self, task_id, single=False):
+        task = self.tasks[task_id]
+        task_type_name = task.task_definition.task_type.lower()
+        task_type = self.task_types[task_type_name]
+        return task_type.get_preview(task, single=single)
+
+    def add_comp_task_request(self, theader, price):
+        """ Add a header of a task which this node may try to compute """
+        self.comp_task_keeper.add_request(theader, price)
+
+    def get_estimated_cost(self, task_type, options):
+        try:
+            subtask_value = options['price'] * options['subtask_time']
+            return options['num_subtasks'] * subtask_value
+        except (KeyError, ValueError):
+            logger.exception("Cannot estimate price, wrong params")
+            return None
+
+    def __add_subtask_to_tasks_states(self, node_name, node_id,
+                                      ctd, address):
+
+        logger.debug('add_subtask_to_tasks_states(%r, %r, %r, %r)',
+                     node_name, node_id, ctd, address)
+
+        ss = SubtaskState()
+        ss.time_started = time.time()
+        ss.node_id = node_id
+        ss.node_name = node_name
+        ss.deadline = ctd['deadline']
+        ss.subtask_definition = ctd['short_description']
+        ss.subtask_id = ctd['subtask_id']
+        ss.extra_data = ctd['extra_data']
+        ss.subtask_status = SubtaskStatus.starting
+
+        (self.tasks_states[ctd['task_id']].
+            subtask_states[ctd['subtask_id']]) = ss
+
+    def notify_update_task(self, task_id):
+        self.notice_task_updated(task_id)
+
+    @handle_task_key_error
+    def notice_task_updated(self, task_id: str, subtask_id: str = None,
+                            op: Operation = None, persist: bool = True):
+        """Called when a task is modified, saves the task and
+        propagates information
+
+        Whenever task is changed `notice_task_updated` should be called
+        to save the task - if the change is save-worthy, as specified
+        by the `persist` parameter - and propagate information about
+        changed task to other parts of the system.
+
+        Most of the calls are save-worthy, but a minority is not: for
+        instance when the work offer is received, the task does not
+        change so saving it does not make sense, but it still makes
+        sense to let other parts of the system know about the change.
+        Also, when a number of minor changes are always followed by a
+        major one, as it is with restarting a frame task, it does not
+        make sense to store all the partial changes, so only the
+        final one is considered save-worthy.
+
+        :param str task_id: id of the updated task
+        :param str subtask_id: if the operation done on the
+          task is related to a subtask, id of that subtask
+        :param Operation op: performed operation
+        :param bool persist: should the task be persisted now
+        """
+        # self.save_state()
+
+        logger.debug(
+            "Notice task updated. task_id=%s, subtask_id=%s,"
+            "op=%s, persist=%s",
+            task_id, subtask_id, op, persist,
+        )
+
+        if persist and self.task_persistence:
+            self.dump_task(task_id)
+
+        task_state = self.tasks_states.get(task_id)
+        dispatcher.send(
+            signal='golem.taskmanager',
+            event='task_status_updated',
+            task_id=task_id,
+            task_state=task_state,
+            subtask_id=subtask_id,
+            op=op,
+        )
+
+        if self.finished_cb and persist and op \
+                and op.task_related() and op.is_completed():
+            self.finished_cb()