--- conflicted
+++ resolved
@@ -476,13 +476,7 @@
         :return: (task_id, None) on success; (task_id or None, error_message)
                  on failure
         """
-<<<<<<< HEAD
         logger.info('Creating task "%r" ...', task_dict)
-
-        validate_client(self.client)
-        prepare_and_validate_task_dict(self.client, task_dict)
-=======
->>>>>>> e9720ba9
 
         task = _create_task(self.client, task_dict)
         self._validate_enough_funds_to_pay_for_task(
@@ -493,18 +487,11 @@
         )
         task_id = task.header.task_id
 
-<<<<<<< HEAD
         logger.debug('Enqueue task "%r" ...', task.task_definition.to_dict())
 
-        deferred = enqueue_new_task(self.client, task, force=force)
-        # We want to return quickly from create_task without waiting for
-        # deferred completion.
-        deferred.addErrback(  # pylint: disable=no-member
-=======
         # Fire and forget the next steps after create_task
         deferred = _prepare_task(client=self.client, task=task, force=force)
         deferred.addErrback(
->>>>>>> e9720ba9
             lambda failure: _create_task_error(
                 e=failure.value,
                 _self=self,
