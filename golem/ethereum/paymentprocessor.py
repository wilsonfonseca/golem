--- conflicted
+++ resolved
@@ -268,7 +268,6 @@
             return False
         return True
 
-<<<<<<< HEAD
     def get_gnt_from_faucet(self):
         if self.__faucet and self.gnt_balance(True) < 100 * denoms.ether:
             if self.__faucet_request_ttl > 0:
@@ -287,13 +286,9 @@
             return False
         return True
 
-    def run(self):
+    def run_inner(self):
         if (self.synchronized() and
                 self.get_ethers_from_faucet() and self.get_gnt_from_faucet()):
-=======
-    def run_inner(self):
-        if self.synchronized() and self.get_ethers_from_faucet():
->>>>>>> 7a3327eb
             self.deposit_balance(refresh=True)
             self.monitor_progress()
             self.sendout()
