--- conflicted
+++ resolved
@@ -108,14 +108,10 @@
             max_resource_size=max_resource_size,
             max_memory_size=max_memory_size,
             num_cores=num_cores,
-<<<<<<< HEAD
-            concent_enabled=self.task_server.client.concent_service.enabled,
+            concent_enabled=concent_enabled,
             sgx_key=sgx_key,
-=======
-            concent_enabled=concent_enabled,
             provider_public_key=self.task_server.get_key_id(),
             provider_ethereum_public_key=self.task_server.get_key_id(),
->>>>>>> 6e9ff6aa
         )
 
         if self._is_peer_blocked(key_id):
