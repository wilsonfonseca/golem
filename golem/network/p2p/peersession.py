--- conflicted
+++ resolved
@@ -1,626 +1,622 @@
-import logging
-import time
-
-from devp2p.crypto import ECIESDecryptionError
-
-from golem.appconfig import SEND_PEERS_NUM
-from golem.network.transport import message
-from golem.network.transport.session import BasicSafeSession
-from golem.network.transport.tcpnetwork import SafeProtocol
-from golem.core.variables import P2P_PROTOCOL_ID
-
-logger = logging.getLogger(__name__)
-
-
-class PeerSessionInfo(object):
-    attributes = [
-        'address', 'port',
-        'verified', 'degree', 'key_id',
-        'node_name', 'node_info',
-        'listen_port', 'conn_id', 'client_ver'
-    ]
-
-    def __init__(self, session):
-        for attr in self.attributes:
-            setattr(self, attr, getattr(session, attr))
-
-    def get_simplified_repr(self):
-        repr = self.__dict__
-        del repr['node_info']
-        return repr
-
-
-class PeerSession(BasicSafeSession):
-    """ Session for Golem P2P Network. """
-
-    ConnectionStateType = SafeProtocol
-
-    # Disconnect reason
-    DCRDuplicatePeers = "Duplicate peers"
-    DCRTooManyPeers = "Too many peers"
-    DCRRefresh = "Refresh"
-
-    def __init__(self, conn):
-        """
-        Create new session
-        :param Protocol conn: connection protocol implementation that this
-                              session should enhance
-        :return None:
-        """
-        BasicSafeSession.__init__(self, conn)
-        self.p2p_service = self.conn.server
-
-        # Information about peer
-        self.degree = 0
-        self.node_name = ""
-        self.node_info = None
-        self.client_ver = None
-        self.listen_port = None
-
-        self.conn_id = None
-
-        # Verification by challenge not a random value
-        self.solve_challenge = False
-        self.challenge = None
-        self.difficulty = 0
-
-        self.can_be_unverified.extend(
-            [
-                message.MessageHello.TYPE,
-                message.MessageRandVal.TYPE,
-                message.MessageChallengeSolution.TYPE
-            ]
-        )
-        self.can_be_unsigned.extend([message.MessageHello.TYPE])
-        self.can_be_not_encrypted.extend([message.MessageHello.TYPE])
-
-        self.__set_msg_interpretations()
-
-    def __str__(self):
-        return "{} : {}".format(self.address, self.port)
-
-    def dropped(self):
-        """
-        Close connection and inform p2p service about disconnection
-        """
-        BasicSafeSession.dropped(self)
-        self.p2p_service.remove_peer(self)
-
-    def interpret(self, msg):
-        """React to specific message. Disconnect, if message type is unknown
-           for that session.
-        Inform p2p service about last message.
-        :param Message msg: Message to interpret and react to.
-        :return None:
-        """
-        self.p2p_service.set_last_message(
-            "<-",
-            self.key_id,
-            time.localtime(),
-            msg,
-            self.address,
-            self.port
-        )
-        BasicSafeSession.interpret(self, msg)
-
-    def send(self, msg, send_unverified=False):
-        """Send given message if connection was verified or send_unverified
-           option is set to True.
-        :param Message message: message to be sent.
-        :param boolean send_unverified: should message be sent even if
-                                        the connection hasn't been
-                                        verified yet?
-        """
-        BasicSafeSession.send(self, msg, send_unverified)
-        self.p2p_service.set_last_message(
-            "->",
-            self.key_id,
-            time.localtime(),
-            msg,
-            self.address,
-            self.port
-        )
-
-    def sign(self, data):
-        """ Sign given bytes
-        :param Message data: data to be signed
-        :return Message: signed data
-        """
-        if self.p2p_service is None:
-            logger.error("P2PService is None, can't sign a message.")
-            return None
-
-        return self.p2p_service.sign(data)
-
-    def verify(self, msg):
-        """Verify signature on given message. Check if message was signed
-           with key_id from this connection.
-        :param Message msg: message to be verified
-        :return boolean: True if message was signed with key_id from this
-                         connection
-        """
-        return self.p2p_service.verify_sig(
-            msg.sig,
-            msg.get_short_hash(),
-            self.key_id
-        )
-
-    def encrypt(self, data):
-        """ Encrypt given data using key_id from this connection.
-        :param str data: serialized message to be encrypted
-        :return str: encrypted message
-        """
-        return self.p2p_service.encrypt(data, self.key_id)
-
-    def decrypt(self, data):
-        """Decrypt given data using private key. If during decryption
-           AssertionError occurred this may mean that data is not encrypted
-           simple serialized message. In that case unaltered data are returned.
-        :param str data: data to be decrypted
-        :return str msg: decrypted message
-        """
-        if not self.p2p_service:
-            return data
-
-        try:
-            msg = self.p2p_service.decrypt(data)
-        except ECIESDecryptionError as err:
-            logger.info(
-                "Failed to decrypt message from %r:%r,"
-                " maybe it's not encrypted? %r",
-                self.address,
-                self.port,
-                err
-            )
-            msg = data
-
-        return msg
-
-    def start(self):
-        """
-        Send first hello message
-        """
-        logger.info(
-            "Starting peer session %r:%r",
-            self.address,
-            self.port
-        )
-        self.__send_hello()
-
-    def hello(self):
-        self.__send_hello()
-
-    def ping(self, interval):
-        """Will send ping message if time from last message was longer
-           than interval
-        :param float interval: number of seconds that should pass until
-                               ping message may be send
-        """
-        if time.time() - self.last_message_time > interval:
-            self.__send_ping()
-
-    def send_get_peers(self):
-        """  Send get peers message """
-        self.send(message.MessageGetPeers())
-
-    def send_get_tasks(self):
-        """  Send get tasks message """
-        self.send(message.MessageGetTasks())
-
-    def send_remove_task(self, task_id):
-        """  Send remove task  message
-         :param str task_id: task to be removed
-        """
-        self.send(message.MessageRemoveTask(task_id=task_id))
-
-    def send_get_resource_peers(self):
-        """ Send get resource peers message """
-        self.send(message.MessageGetResourcePeers())
-
-    def send_degree(self, degree):
-        """ Send degree message
-         :param int degree: degree of this node
-        """
-        self.send(message.MessageDegree(degree=degree))
-
-    def send_gossip(self, gossip):
-        """ Send message with gossip
-         :param list gossip: gossip to be send
-        """
-        self.send(message.MessageGossip(gossip))
-
-    def send_stop_gossip(self):
-        """ Send stop gossip message """
-        self.send(message.MessageStopGossip())
-
-    def send_loc_rank(self, node_id, loc_rank):
-        """ Send local opinion about given node
-        :param node_id: send opinion about node with this id
-        :param LocalRank loc_rank: opinion bout node
-        :return:
-        """
-        self.send(message.MessageLocRank(node_id=node_id, loc_rank=loc_rank))
-
-    def send_find_node(self, key_num):
-        """ Send find node message
-        :param long key_num: key of a node to be find """
-        self.send(message.MessageFindNode(node_key_id=key_num))
-
-    def send_want_to_start_task_session(
-            self,
-            node_info,
-            conn_id,
-            super_node_info
-    ):
-        """ Send request for starting task session with given node
-        :param Node node_info: information about this node.
-        :param uuid conn_id: connection id for reference
-        :param Node|None super_node_info: information about known supernode
-        """
-        self.send(
-            message.MessageWantToStartTaskSession(
-                node_info=node_info,
-                conn_id=conn_id,
-                super_node_info=super_node_info
-            )
-        )
-
-    def send_set_task_session(
-            self,
-            key_id,
-            node_info,
-            conn_id,
-            super_node_info
-    ):
-        """Send information that node from node_info want to start task
-           session with key_id node
-        :param key_id: target node key
-        :param Node node_info: information about requestor
-        :param uuid conn_id: connection id for reference
-        :param Node|None super_node_info: information about known supernode
-        """
-        self.send(
-            message.MessageSetTaskSession(
-                key_id=key_id,
-                node_info=node_info,
-                conn_id=conn_id,
-                super_node_info=super_node_info
-            )
-        )
-
-    def send_task_nat_hole(self, key_id, address, port, conn_id):
-        """
-        Send information about nat hole
-        :param key_id: key of the node behind nat hole
-        :param str address: address of the nat hole
-        :param int port: port of the nat hole
-        :param uuid conn_id: connection id for reference
-        """
-        self.send(
-            message.MessageNatHole(
-                key_id=key_id,
-                address=address,
-                port=port,
-                conn_id=conn_id
-            )
-        )
-
-    def send_inform_about_nat_traverse_failure(self, key_id, conn_id):
-        """
-        Send request to inform node with key_id about unsuccessful nat traverse.
-        :param key_id: key of the node that should be inform about failure
-        :param uuid conn_id: connection id for reference
-        """
-        self.send(
-            message.MessageInformAboutNatTraverseFailure(
-                key_id=key_id,
-                conn_id=conn_id
-            )
-        )
-
-    def send_nat_traverse_failure(self, conn_id):
-        """
-        Send information about unsuccessful nat traverse
-        :param uuid conn_id: connection id for reference
-        :return:
-        """
-        self.send(message.MessageNatTraverseFailure(conn_id=conn_id))
-
-    def _react_to_ping(self, msg):
-        self._send_pong()
-
-    def _react_to_pong(self, msg):
-        self.p2p_service.pong_received(self.key_id)
-
-    def _react_to_hello(self, msg):
-        self.node_name = msg.node_name
-        self.node_info = msg.node_info
-        self.client_ver = msg.client_ver
-        self.listen_port = msg.port
-
-        next_hello = self.key_id == msg.client_key_id
-        self.key_id = msg.client_key_id
-
-        metadata = msg.metadata
-        solve_challenge = msg.solve_challenge
-        challenge = msg.challenge
-        difficulty = msg.difficulty
-
-        if not self.verify(msg):
-            logger.warning(
-                "Wrong signature for Hello msg from %r:%r",
-                self.address,
-                self.port
-            )
-            self.disconnect(PeerSession.DCRUnverified)
-            return
-
-        if msg.proto_id != P2P_PROTOCOL_ID:
-            logger.info(
-                "P2P protocol version mismatch %r vs %r (local)"
-                " for node %r:%r",
-                msg.proto_id,
-                P2P_PROTOCOL_ID,
-                self.address,
-                self.port
-            )
-            self.disconnect(PeerSession.DCRProtocolVersion)
-            return
-
-        self.p2p_service.add_to_peer_keeper(self.node_info)
-        self.p2p_service.interpret_metadata(metadata,
-                                            self.address,
-                                            self.listen_port,
-                                            self.node_info)
-
-        if self.p2p_service.enough_peers():
-            logger_msg = "TOO MANY PEERS, DROPPING CONNECTION: {} {}: {}" \
-                .format(self.node_name, self.address, self.port)
-            logger.info(logger_msg)
-            self._send_peers(node_key_id=self.p2p_service.get_key_id())
-            self.disconnect(PeerSession.DCRTooManyPeers)
-
-            self.p2p_service.try_to_add_peer({"address": self.address,
-                                              "port": msg.port,
-                                              "node": self.node_info,
-                                              "node_name": self.node_name,
-                                              "conn_trials": 0})
-            return
-
-        p = self.p2p_service.find_peer(self.key_id)
-
-        if p:
-            if not next_hello and p != self and p.conn.opened:
-                # self.sendPing()
-                logger_msg = "PEER DUPLICATED: %r %r : %r AND %r : %r"
-                logger.warning(
-                    logger_msg,
-                    p.node_name,
-                    p.address,
-                    p.port,
-                    msg.node_name,
-                    msg.port
-                )
-                self.disconnect(PeerSession.DCRDuplicatePeers)
-                return
-
-            if solve_challenge and not self.verified:
-                self._solve_challenge(challenge, difficulty)
-        else:
-            self.p2p_service.add_peer(self.key_id, self)
-            if solve_challenge:
-                self._solve_challenge(challenge, difficulty)
-            else:
-                self.send(
-                    message.MessageRandVal(rand_val=msg.rand_val),
-                    send_unverified=True
-                )
-            self.__send_hello()
-
-    def _solve_challenge(self, challenge, difficulty):
-        solution = self.p2p_service.solve_challenge(
-            self.key_id,
-            challenge,
-            difficulty
-        )
-        self.send(
-            message.MessageChallengeSolution(solution=solution),
-            send_unverified=True
-        )
-
-    def _react_to_get_peers(self, msg):
-        self._send_peers()
-
-    def _react_to_peers(self, msg):
-<<<<<<< HEAD
-        peers_info = msg.peers
-=======
-        if not isinstance(msg.peers_array, list):
-            return
-
-        peers_info = msg.peers_array[:SEND_PEERS_NUM]
->>>>>>> bea213be
-        self.degree = len(peers_info)
-        for pi in peers_info:
-            self.p2p_service.try_to_add_peer(pi)
-
-    def _react_to_get_tasks(self, msg):
-        tasks = self.p2p_service.get_tasks_headers()
-        self.send(message.MessageTasks(tasks))
-
-    def _react_to_tasks(self, msg):
-        for t in msg.tasks:
-            if not self.p2p_service.add_task_header(t):
-                self.disconnect(PeerSession.DCRBadProtocol)
-
-    def _react_to_remove_task(self, msg):
-        self.p2p_service.remove_task_header(msg.task_id)
-
-    def _react_to_get_resource_peers(self, msg):
-        resource_peers = self.p2p_service.get_resource_peers()
-        self.send(message.MessageResourcePeers(resource_peers=resource_peers))
-
-    def _react_to_resource_peers(self, msg):
-        self.p2p_service.set_resource_peers(msg.resource_peers)
-
-    def _react_to_degree(self, msg):
-        self.degree = msg.degree
-
-    def _react_to_gossip(self, msg):
-        self.p2p_service.hear_gossip(msg.gossip)
-
-    def _react_to_stop_gossip(self, msg):
-        self.p2p_service.stop_gossip(self.key_id)
-
-    def _react_to_loc_rank(self, msg):
-        self.p2p_service.safe_neighbour_loc_rank(
-            self.key_id,
-            msg.node_id,
-            msg.loc_rank
-        )
-
-    def _react_to_find_node(self, msg):
-        self._send_peers(node_key_id=msg.node_key_id)
-
-    def _react_to_rand_val(self, msg):
-        # if self.solve_challenge:
-        #    return
-        if self.rand_val == msg.rand_val:
-            self.__set_verified_conn()
-        else:
-            self.disconnect(PeerSession.DCRUnverified)
-
-    def _react_to_challenge_solution(self, msg):
-        if not self.solve_challenge:
-            self.disconnect(PeerSession.DCRBadProtocol)
-            return
-        good_solution = self.p2p_service.check_solution(
-            msg.solution,
-            self.challenge,
-            self.difficulty
-        )
-        if good_solution:
-            self.__set_verified_conn()
-            self.solve_challenge = False
-        else:
-            self.disconnect(PeerSession.DCRUnverified)
-
-    def _react_to_want_to_start_task_session(self, msg):
-        self.p2p_service.peer_want_task_session(
-            msg.node_info,
-            msg.super_node_info,
-            msg.conn_id
-        )
-
-    def _react_to_set_task_session(self, msg):
-        self.p2p_service.want_to_start_task_session(
-            msg.key_id,
-            msg.node_info,
-            msg.conn_id,
-            msg.super_node_info
-        )
-
-    def _react_to_nat_hole(self, msg):
-        self.p2p_service.traverse_nat(
-            msg.key_id,
-            msg.addr,
-            msg.port,
-            msg.conn_id,
-            self.key_id
-        )
-
-    def _react_to_nat_traverse_failure(self, msg):
-        self.p2p_service.traverse_nat_failure(msg.conn_id)
-
-    def _react_to_inform_about_nat_traverse_failure(self, msg):
-        self.p2p_service.send_nat_traverse_failure(msg.key_id, msg.conn_id)
-
-    def _react_to_disconnect(self, msg):
-        super(PeerSession, self)._react_to_disconnect(msg)
-
-    def _send_pong(self):
-        self.send(message.MessagePong())
-
-    def __send_hello(self):
-        from golem.core.variables import APP_VERSION
-        self.solve_challenge = self.key_id and \
-            self.p2p_service.should_solve_challenge or False
-        challenge_kwargs = {}
-        if self.solve_challenge:
-            challenge = self.p2p_service._get_challenge(self.key_id)
-            self.challenge = challenge_kwargs['challenge'] = challenge
-            difficulty = self.p2p_service._get_difficulty(self.key_id)
-            self.difficulty = challenge_kwargs['difficulty'] = difficulty
-        msg = message.MessageHello(
-            proto_id=P2P_PROTOCOL_ID,
-            port=self.p2p_service.cur_port,
-            node_name=self.p2p_service.node_name,
-            client_key_id=self.p2p_service.keys_auth.get_key_id(),
-            node_info=self.p2p_service.node,
-            client_ver=APP_VERSION,
-            rand_val=self.rand_val,
-            metadata=self.p2p_service.metadata_manager.get_metadata(),
-            solve_challenge=self.solve_challenge,
-            **challenge_kwargs
-        )
-        self.send(msg, send_unverified=True)
-
-    def __send_ping(self):
-        self.send(message.MessagePing())
-
-    def _send_peers(self, node_key_id=None):
-        nodes_info = self.p2p_service.find_node(node_key_id=node_key_id,
-                                                alpha=SEND_PEERS_NUM)
-        self.send(message.MessagePeers(nodes_info))
-
-    def __set_verified_conn(self):
-        self.verified = True
-        self.p2p_service.verified_conn(self.conn_id)
-        self.p2p_service.add_known_peer(
-            self.node_info,
-            self.address,
-            self.port
-        )
-        self.p2p_service.set_suggested_address(
-            self.key_id,
-            self.address,
-            self.port
-        )
-
-    def __set_msg_interpretations(self):
-        self.__set_basic_msg_interpretations()
-        self.__set_resource_msg_interpretations()
-        self.__set_ranking_msg_interpretations()
-
-    def __set_basic_msg_interpretations(self):
-        self._interpretation.update({
-            message.MessagePing.TYPE: self._react_to_ping,
-            message.MessagePong.TYPE: self._react_to_pong,
-            message.MessageHello.TYPE: self._react_to_hello,
-            message.MessageChallengeSolution.TYPE: self._react_to_challenge_solution,  # noqa
-            message.MessageGetPeers.TYPE: self._react_to_get_peers,
-            message.MessagePeers.TYPE: self._react_to_peers,
-            message.MessageGetTasks.TYPE: self._react_to_get_tasks,
-            message.MessageTasks.TYPE: self._react_to_tasks,
-            message.MessageRemoveTask.TYPE: self._react_to_remove_task,
-            message.MessageFindNode.TYPE: self._react_to_find_node,
-            message.MessageRandVal.TYPE: self._react_to_rand_val,
-            message.MessageWantToStartTaskSession.TYPE: self._react_to_want_to_start_task_session,  # noqa
-            message.MessageSetTaskSession.TYPE: self._react_to_set_task_session,  # noqa
-            message.MessageNatHole.TYPE: self._react_to_nat_hole,
-            message.MessageNatTraverseFailure.TYPE: self._react_to_nat_traverse_failure,  # noqa
-            message.MessageInformAboutNatTraverseFailure.TYPE: self._react_to_inform_about_nat_traverse_failure  # noqa
-        })
-
-    def __set_resource_msg_interpretations(self):
-        self._interpretation.update({
-            message.MessageGetResourcePeers.TYPE: self._react_to_get_resource_peers,  # noqa
-            message.MessageResourcePeers.TYPE: self._react_to_resource_peers,
-        })
-
-    def __set_ranking_msg_interpretations(self):
-        self._interpretation.update({
-            message.MessageGossip.TYPE: self._react_to_gossip,
-            message.MessageLocRank.TYPE: self._react_to_loc_rank,
-            message.MessageStopGossip.TYPE: self._react_to_stop_gossip,
-        })
+import logging
+import time
+
+from devp2p.crypto import ECIESDecryptionError
+
+from golem.appconfig import SEND_PEERS_NUM
+from golem.network.transport import message
+from golem.network.transport.session import BasicSafeSession
+from golem.network.transport.tcpnetwork import SafeProtocol
+from golem.core.variables import P2P_PROTOCOL_ID
+
+logger = logging.getLogger(__name__)
+
+
+class PeerSessionInfo(object):
+    attributes = [
+        'address', 'port',
+        'verified', 'degree', 'key_id',
+        'node_name', 'node_info',
+        'listen_port', 'conn_id', 'client_ver'
+    ]
+
+    def __init__(self, session):
+        for attr in self.attributes:
+            setattr(self, attr, getattr(session, attr))
+
+    def get_simplified_repr(self):
+        repr = self.__dict__
+        del repr['node_info']
+        return repr
+
+
+class PeerSession(BasicSafeSession):
+    """ Session for Golem P2P Network. """
+
+    ConnectionStateType = SafeProtocol
+
+    # Disconnect reason
+    DCRDuplicatePeers = "Duplicate peers"
+    DCRTooManyPeers = "Too many peers"
+    DCRRefresh = "Refresh"
+
+    def __init__(self, conn):
+        """
+        Create new session
+        :param Protocol conn: connection protocol implementation that this
+                              session should enhance
+        :return None:
+        """
+        BasicSafeSession.__init__(self, conn)
+        self.p2p_service = self.conn.server
+
+        # Information about peer
+        self.degree = 0
+        self.node_name = ""
+        self.node_info = None
+        self.client_ver = None
+        self.listen_port = None
+
+        self.conn_id = None
+
+        # Verification by challenge not a random value
+        self.solve_challenge = False
+        self.challenge = None
+        self.difficulty = 0
+
+        self.can_be_unverified.extend(
+            [
+                message.MessageHello.TYPE,
+                message.MessageRandVal.TYPE,
+                message.MessageChallengeSolution.TYPE
+            ]
+        )
+        self.can_be_unsigned.extend([message.MessageHello.TYPE])
+        self.can_be_not_encrypted.extend([message.MessageHello.TYPE])
+
+        self.__set_msg_interpretations()
+
+    def __str__(self):
+        return "{} : {}".format(self.address, self.port)
+
+    def dropped(self):
+        """
+        Close connection and inform p2p service about disconnection
+        """
+        BasicSafeSession.dropped(self)
+        self.p2p_service.remove_peer(self)
+
+    def interpret(self, msg):
+        """React to specific message. Disconnect, if message type is unknown
+           for that session.
+        Inform p2p service about last message.
+        :param Message msg: Message to interpret and react to.
+        :return None:
+        """
+        self.p2p_service.set_last_message(
+            "<-",
+            self.key_id,
+            time.localtime(),
+            msg,
+            self.address,
+            self.port
+        )
+        BasicSafeSession.interpret(self, msg)
+
+    def send(self, msg, send_unverified=False):
+        """Send given message if connection was verified or send_unverified
+           option is set to True.
+        :param Message message: message to be sent.
+        :param boolean send_unverified: should message be sent even if
+                                        the connection hasn't been
+                                        verified yet?
+        """
+        BasicSafeSession.send(self, msg, send_unverified)
+        self.p2p_service.set_last_message(
+            "->",
+            self.key_id,
+            time.localtime(),
+            msg,
+            self.address,
+            self.port
+        )
+
+    def sign(self, data):
+        """ Sign given bytes
+        :param Message data: data to be signed
+        :return Message: signed data
+        """
+        if self.p2p_service is None:
+            logger.error("P2PService is None, can't sign a message.")
+            return None
+
+        return self.p2p_service.sign(data)
+
+    def verify(self, msg):
+        """Verify signature on given message. Check if message was signed
+           with key_id from this connection.
+        :param Message msg: message to be verified
+        :return boolean: True if message was signed with key_id from this
+                         connection
+        """
+        return self.p2p_service.verify_sig(
+            msg.sig,
+            msg.get_short_hash(),
+            self.key_id
+        )
+
+    def encrypt(self, data):
+        """ Encrypt given data using key_id from this connection.
+        :param str data: serialized message to be encrypted
+        :return str: encrypted message
+        """
+        return self.p2p_service.encrypt(data, self.key_id)
+
+    def decrypt(self, data):
+        """Decrypt given data using private key. If during decryption
+           AssertionError occurred this may mean that data is not encrypted
+           simple serialized message. In that case unaltered data are returned.
+        :param str data: data to be decrypted
+        :return str msg: decrypted message
+        """
+        if not self.p2p_service:
+            return data
+
+        try:
+            msg = self.p2p_service.decrypt(data)
+        except ECIESDecryptionError as err:
+            logger.info(
+                "Failed to decrypt message from %r:%r,"
+                " maybe it's not encrypted? %r",
+                self.address,
+                self.port,
+                err
+            )
+            msg = data
+
+        return msg
+
+    def start(self):
+        """
+        Send first hello message
+        """
+        logger.info(
+            "Starting peer session %r:%r",
+            self.address,
+            self.port
+        )
+        self.__send_hello()
+
+    def hello(self):
+        self.__send_hello()
+
+    def ping(self, interval):
+        """Will send ping message if time from last message was longer
+           than interval
+        :param float interval: number of seconds that should pass until
+                               ping message may be send
+        """
+        if time.time() - self.last_message_time > interval:
+            self.__send_ping()
+
+    def send_get_peers(self):
+        """  Send get peers message """
+        self.send(message.MessageGetPeers())
+
+    def send_get_tasks(self):
+        """  Send get tasks message """
+        self.send(message.MessageGetTasks())
+
+    def send_remove_task(self, task_id):
+        """  Send remove task  message
+         :param str task_id: task to be removed
+        """
+        self.send(message.MessageRemoveTask(task_id=task_id))
+
+    def send_get_resource_peers(self):
+        """ Send get resource peers message """
+        self.send(message.MessageGetResourcePeers())
+
+    def send_degree(self, degree):
+        """ Send degree message
+         :param int degree: degree of this node
+        """
+        self.send(message.MessageDegree(degree=degree))
+
+    def send_gossip(self, gossip):
+        """ Send message with gossip
+         :param list gossip: gossip to be send
+        """
+        self.send(message.MessageGossip(gossip))
+
+    def send_stop_gossip(self):
+        """ Send stop gossip message """
+        self.send(message.MessageStopGossip())
+
+    def send_loc_rank(self, node_id, loc_rank):
+        """ Send local opinion about given node
+        :param node_id: send opinion about node with this id
+        :param LocalRank loc_rank: opinion bout node
+        :return:
+        """
+        self.send(message.MessageLocRank(node_id=node_id, loc_rank=loc_rank))
+
+    def send_find_node(self, key_num):
+        """ Send find node message
+        :param long key_num: key of a node to be find """
+        self.send(message.MessageFindNode(node_key_id=key_num))
+
+    def send_want_to_start_task_session(
+            self,
+            node_info,
+            conn_id,
+            super_node_info
+    ):
+        """ Send request for starting task session with given node
+        :param Node node_info: information about this node.
+        :param uuid conn_id: connection id for reference
+        :param Node|None super_node_info: information about known supernode
+        """
+        self.send(
+            message.MessageWantToStartTaskSession(
+                node_info=node_info,
+                conn_id=conn_id,
+                super_node_info=super_node_info
+            )
+        )
+
+    def send_set_task_session(
+            self,
+            key_id,
+            node_info,
+            conn_id,
+            super_node_info
+    ):
+        """Send information that node from node_info want to start task
+           session with key_id node
+        :param key_id: target node key
+        :param Node node_info: information about requestor
+        :param uuid conn_id: connection id for reference
+        :param Node|None super_node_info: information about known supernode
+        """
+        self.send(
+            message.MessageSetTaskSession(
+                key_id=key_id,
+                node_info=node_info,
+                conn_id=conn_id,
+                super_node_info=super_node_info
+            )
+        )
+
+    def send_task_nat_hole(self, key_id, address, port, conn_id):
+        """
+        Send information about nat hole
+        :param key_id: key of the node behind nat hole
+        :param str address: address of the nat hole
+        :param int port: port of the nat hole
+        :param uuid conn_id: connection id for reference
+        """
+        self.send(
+            message.MessageNatHole(
+                key_id=key_id,
+                address=address,
+                port=port,
+                conn_id=conn_id
+            )
+        )
+
+    def send_inform_about_nat_traverse_failure(self, key_id, conn_id):
+        """
+        Send request to inform node with key_id about unsuccessful nat traverse.
+        :param key_id: key of the node that should be inform about failure
+        :param uuid conn_id: connection id for reference
+        """
+        self.send(
+            message.MessageInformAboutNatTraverseFailure(
+                key_id=key_id,
+                conn_id=conn_id
+            )
+        )
+
+    def send_nat_traverse_failure(self, conn_id):
+        """
+        Send information about unsuccessful nat traverse
+        :param uuid conn_id: connection id for reference
+        :return:
+        """
+        self.send(message.MessageNatTraverseFailure(conn_id=conn_id))
+
+    def _react_to_ping(self, msg):
+        self._send_pong()
+
+    def _react_to_pong(self, msg):
+        self.p2p_service.pong_received(self.key_id)
+
+    def _react_to_hello(self, msg):
+        self.node_name = msg.node_name
+        self.node_info = msg.node_info
+        self.client_ver = msg.client_ver
+        self.listen_port = msg.port
+
+        next_hello = self.key_id == msg.client_key_id
+        self.key_id = msg.client_key_id
+
+        metadata = msg.metadata
+        solve_challenge = msg.solve_challenge
+        challenge = msg.challenge
+        difficulty = msg.difficulty
+
+        if not self.verify(msg):
+            logger.warning(
+                "Wrong signature for Hello msg from %r:%r",
+                self.address,
+                self.port
+            )
+            self.disconnect(PeerSession.DCRUnverified)
+            return
+
+        if msg.proto_id != P2P_PROTOCOL_ID:
+            logger.info(
+                "P2P protocol version mismatch %r vs %r (local)"
+                " for node %r:%r",
+                msg.proto_id,
+                P2P_PROTOCOL_ID,
+                self.address,
+                self.port
+            )
+            self.disconnect(PeerSession.DCRProtocolVersion)
+            return
+
+        self.p2p_service.add_to_peer_keeper(self.node_info)
+        self.p2p_service.interpret_metadata(metadata,
+                                            self.address,
+                                            self.listen_port,
+                                            self.node_info)
+
+        if self.p2p_service.enough_peers():
+            logger_msg = "TOO MANY PEERS, DROPPING CONNECTION: {} {}: {}" \
+                .format(self.node_name, self.address, self.port)
+            logger.info(logger_msg)
+            self._send_peers(node_key_id=self.p2p_service.get_key_id())
+            self.disconnect(PeerSession.DCRTooManyPeers)
+
+            self.p2p_service.try_to_add_peer({"address": self.address,
+                                              "port": msg.port,
+                                              "node": self.node_info,
+                                              "node_name": self.node_name,
+                                              "conn_trials": 0})
+            return
+
+        p = self.p2p_service.find_peer(self.key_id)
+
+        if p:
+            if not next_hello and p != self and p.conn.opened:
+                # self.sendPing()
+                logger_msg = "PEER DUPLICATED: %r %r : %r AND %r : %r"
+                logger.warning(
+                    logger_msg,
+                    p.node_name,
+                    p.address,
+                    p.port,
+                    msg.node_name,
+                    msg.port
+                )
+                self.disconnect(PeerSession.DCRDuplicatePeers)
+                return
+
+            if solve_challenge and not self.verified:
+                self._solve_challenge(challenge, difficulty)
+        else:
+            self.p2p_service.add_peer(self.key_id, self)
+            if solve_challenge:
+                self._solve_challenge(challenge, difficulty)
+            else:
+                self.send(
+                    message.MessageRandVal(rand_val=msg.rand_val),
+                    send_unverified=True
+                )
+            self.__send_hello()
+
+    def _solve_challenge(self, challenge, difficulty):
+        solution = self.p2p_service.solve_challenge(
+            self.key_id,
+            challenge,
+            difficulty
+        )
+        self.send(
+            message.MessageChallengeSolution(solution=solution),
+            send_unverified=True
+        )
+
+    def _react_to_get_peers(self, msg):
+        self._send_peers()
+
+    def _react_to_peers(self, msg):
+        if not isinstance(msg.peers, list):
+            return
+
+        peers_info = msg.peers[:SEND_PEERS_NUM]
+        self.degree = len(peers_info)
+        for pi in peers_info:
+            self.p2p_service.try_to_add_peer(pi)
+
+    def _react_to_get_tasks(self, msg):
+        tasks = self.p2p_service.get_tasks_headers()
+        self.send(message.MessageTasks(tasks))
+
+    def _react_to_tasks(self, msg):
+        for t in msg.tasks:
+            if not self.p2p_service.add_task_header(t):
+                self.disconnect(PeerSession.DCRBadProtocol)
+
+    def _react_to_remove_task(self, msg):
+        self.p2p_service.remove_task_header(msg.task_id)
+
+    def _react_to_get_resource_peers(self, msg):
+        resource_peers = self.p2p_service.get_resource_peers()
+        self.send(message.MessageResourcePeers(resource_peers=resource_peers))
+
+    def _react_to_resource_peers(self, msg):
+        self.p2p_service.set_resource_peers(msg.resource_peers)
+
+    def _react_to_degree(self, msg):
+        self.degree = msg.degree
+
+    def _react_to_gossip(self, msg):
+        self.p2p_service.hear_gossip(msg.gossip)
+
+    def _react_to_stop_gossip(self, msg):
+        self.p2p_service.stop_gossip(self.key_id)
+
+    def _react_to_loc_rank(self, msg):
+        self.p2p_service.safe_neighbour_loc_rank(
+            self.key_id,
+            msg.node_id,
+            msg.loc_rank
+        )
+
+    def _react_to_find_node(self, msg):
+        self._send_peers(node_key_id=msg.node_key_id)
+
+    def _react_to_rand_val(self, msg):
+        # if self.solve_challenge:
+        #    return
+        if self.rand_val == msg.rand_val:
+            self.__set_verified_conn()
+        else:
+            self.disconnect(PeerSession.DCRUnverified)
+
+    def _react_to_challenge_solution(self, msg):
+        if not self.solve_challenge:
+            self.disconnect(PeerSession.DCRBadProtocol)
+            return
+        good_solution = self.p2p_service.check_solution(
+            msg.solution,
+            self.challenge,
+            self.difficulty
+        )
+        if good_solution:
+            self.__set_verified_conn()
+            self.solve_challenge = False
+        else:
+            self.disconnect(PeerSession.DCRUnverified)
+
+    def _react_to_want_to_start_task_session(self, msg):
+        self.p2p_service.peer_want_task_session(
+            msg.node_info,
+            msg.super_node_info,
+            msg.conn_id
+        )
+
+    def _react_to_set_task_session(self, msg):
+        self.p2p_service.want_to_start_task_session(
+            msg.key_id,
+            msg.node_info,
+            msg.conn_id,
+            msg.super_node_info
+        )
+
+    def _react_to_nat_hole(self, msg):
+        self.p2p_service.traverse_nat(
+            msg.key_id,
+            msg.addr,
+            msg.port,
+            msg.conn_id,
+            self.key_id
+        )
+
+    def _react_to_nat_traverse_failure(self, msg):
+        self.p2p_service.traverse_nat_failure(msg.conn_id)
+
+    def _react_to_inform_about_nat_traverse_failure(self, msg):
+        self.p2p_service.send_nat_traverse_failure(msg.key_id, msg.conn_id)
+
+    def _react_to_disconnect(self, msg):
+        super(PeerSession, self)._react_to_disconnect(msg)
+
+    def _send_pong(self):
+        self.send(message.MessagePong())
+
+    def __send_hello(self):
+        from golem.core.variables import APP_VERSION
+        self.solve_challenge = self.key_id and \
+            self.p2p_service.should_solve_challenge or False
+        challenge_kwargs = {}
+        if self.solve_challenge:
+            challenge = self.p2p_service._get_challenge(self.key_id)
+            self.challenge = challenge_kwargs['challenge'] = challenge
+            difficulty = self.p2p_service._get_difficulty(self.key_id)
+            self.difficulty = challenge_kwargs['difficulty'] = difficulty
+        msg = message.MessageHello(
+            proto_id=P2P_PROTOCOL_ID,
+            port=self.p2p_service.cur_port,
+            node_name=self.p2p_service.node_name,
+            client_key_id=self.p2p_service.keys_auth.get_key_id(),
+            node_info=self.p2p_service.node,
+            client_ver=APP_VERSION,
+            rand_val=self.rand_val,
+            metadata=self.p2p_service.metadata_manager.get_metadata(),
+            solve_challenge=self.solve_challenge,
+            **challenge_kwargs
+        )
+        self.send(msg, send_unverified=True)
+
+    def __send_ping(self):
+        self.send(message.MessagePing())
+
+    def _send_peers(self, node_key_id=None):
+        nodes_info = self.p2p_service.find_node(node_key_id=node_key_id,
+                                                alpha=SEND_PEERS_NUM)
+        self.send(message.MessagePeers(nodes_info))
+
+    def __set_verified_conn(self):
+        self.verified = True
+        self.p2p_service.verified_conn(self.conn_id)
+        self.p2p_service.add_known_peer(
+            self.node_info,
+            self.address,
+            self.port
+        )
+        self.p2p_service.set_suggested_address(
+            self.key_id,
+            self.address,
+            self.port
+        )
+
+    def __set_msg_interpretations(self):
+        self.__set_basic_msg_interpretations()
+        self.__set_resource_msg_interpretations()
+        self.__set_ranking_msg_interpretations()
+
+    def __set_basic_msg_interpretations(self):
+        self._interpretation.update({
+            message.MessagePing.TYPE: self._react_to_ping,
+            message.MessagePong.TYPE: self._react_to_pong,
+            message.MessageHello.TYPE: self._react_to_hello,
+            message.MessageChallengeSolution.TYPE: self._react_to_challenge_solution,  # noqa
+            message.MessageGetPeers.TYPE: self._react_to_get_peers,
+            message.MessagePeers.TYPE: self._react_to_peers,
+            message.MessageGetTasks.TYPE: self._react_to_get_tasks,
+            message.MessageTasks.TYPE: self._react_to_tasks,
+            message.MessageRemoveTask.TYPE: self._react_to_remove_task,
+            message.MessageFindNode.TYPE: self._react_to_find_node,
+            message.MessageRandVal.TYPE: self._react_to_rand_val,
+            message.MessageWantToStartTaskSession.TYPE: self._react_to_want_to_start_task_session,  # noqa
+            message.MessageSetTaskSession.TYPE: self._react_to_set_task_session,  # noqa
+            message.MessageNatHole.TYPE: self._react_to_nat_hole,
+            message.MessageNatTraverseFailure.TYPE: self._react_to_nat_traverse_failure,  # noqa
+            message.MessageInformAboutNatTraverseFailure.TYPE: self._react_to_inform_about_nat_traverse_failure  # noqa
+        })
+
+    def __set_resource_msg_interpretations(self):
+        self._interpretation.update({
+            message.MessageGetResourcePeers.TYPE: self._react_to_get_resource_peers,  # noqa
+            message.MessageResourcePeers.TYPE: self._react_to_resource_peers,
+        })
+
+    def __set_ranking_msg_interpretations(self):
+        self._interpretation.update({
+            message.MessageGossip.TYPE: self._react_to_gossip,
+            message.MessageLocRank.TYPE: self._react_to_loc_rank,
+            message.MessageStopGossip.TYPE: self._react_to_stop_gossip,
+        })