--- conflicted
+++ resolved
@@ -2,12 +2,9 @@
 from copy import deepcopy
 from enum import Enum
 from logging import Logger, getLogger
-<<<<<<< HEAD
 from threading import RLock
-=======
-from threading import Lock
 from pathlib import Path
->>>>>>> 1d537057
+
 from typing import Any, Callable, Dict, List, Optional, NamedTuple, Union, \
     Sequence, Iterable, ContextManager, Set
 
