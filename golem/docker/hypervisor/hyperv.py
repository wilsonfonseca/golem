from enum import Enum
import logging
import os
from pathlib import Path
import subprocess
from typing import Any, ClassVar, Dict, Iterable, List, Optional

from os_win.constants import HOST_SHUTDOWN_ACTION_SAVE, \
    VM_SNAPSHOT_TYPE_DISABLED, HYPERV_VM_STATE_SUSPENDED, \
    HYPERV_VM_STATE_ENABLED, HOST_SHUTDOWN_ACTION_SHUTDOWN, \
    HYPERV_VM_STATE_DISABLED
from os_win.exceptions import OSWinException
from os_win.utils.compute.vmutils import VMUtils
import psutil
from pydispatch import dispatcher

from golem import hardware
from golem.core.common import get_golem_path
from golem.core.windows import run_powershell
from golem.docker import smbshare
from golem.docker.client import local_client
from golem.docker.config import CONSTRAINT_KEYS, MIN_CONSTRAINTS
from golem.docker.hypervisor.docker_machine import DockerMachineHypervisor
from golem.docker.task_thread import DockerBind
from golem.report import Component, Stage, report_calls
from golem.rpc.mapping.rpceventnames import Golem

logger = logging.getLogger(__name__)


class events(Enum):
    SMB = 'smb_blocked'
    MEM = 'lowered_memory'
    DISK = 'low_diskspace'


MESSAGES = {
    events.SMB: 'Port {SMB_PORT} unreachable. Please check firewall settings.',
    events.MEM: 'Not enough free RAM to start the VM, '
                'lowering memory to {mem_mb} MB',
    events.DISK: 'Not enough disk space. Creating VM with min memory',
}

EVENTS = {
    events.SMB: {
        'component': Component.hypervisor,
        'method': 'setup',
        'stage': Stage.exception,
        'data': None,
    },
    events.MEM: {
        'component': Component.hypervisor,
        'method': 'start_vm',
        'stage': Stage.warning,
        'data': None,
    },
    events.DISK: {
        'component': Component.hypervisor,
        'method': 'start_vm',
        'stage': Stage.warning,
        'data': None,
    },
}


def publish_event(event: Dict) -> None:
    dispatcher.send(
        signal=Golem.evt_golem_status,
        event='publish',
        **event
    )


class HyperVHypervisor(DockerMachineHypervisor):

    DRIVER_NAME: ClassVar[str] = 'hyperv'
    OPTIONS = dict(
        mem='--hyperv-memory',
        cpu='--hyperv-cpu-count',
        disk='--hyperv-disk-size',
        boot2docker_url='--hyperv-boot2docker-url',
        no_virt_mem='--hyperv-disable-dynamic-memory',
        virtual_switch='--hyperv-virtual-switch'
    )
    BOOT2DOCKER_URL = "https://github.com/golemfactory/boot2docker/releases/" \
                      "download/v18.06.1-ce%2Bdvn-v0.35/boot2docker.iso"
    DOCKER_USER = "golem-docker"
    DOCKER_PASSWORD = "golem-docker"
    VOLUME_SIZE = "5000"  # = 5GB; default was 20GB
    VOLUME_DRIVER = "cifs"
    SMB_PORT = "445"

    SCRIPTS_PATH = os.path.join(get_golem_path(), 'scripts', 'docker')
    GET_VSWITCH_SCRIPT_PATH = \
        os.path.join(SCRIPTS_PATH, 'get-default-vswitch.ps1')
    START_VM_SCRIPT_PATH = \
        os.path.join(SCRIPTS_PATH, 'start-hyperv-docker-vm.ps1')
    SCRIPT_TIMEOUT = 5  # seconds
    START_VM_TIMEOUT = 60  # seconds

    def __init__(self, *args, **kwargs):
        super().__init__(*args, **kwargs)
        self._vm_utils = VMUtils()

    def setup(self) -> None:
        super().setup()
        self._check_smb_port()

    def _check_smb_port(self) -> None:
        ok_str = 'Port check OK'
        hostname = self._get_hostname_for_sharing()
        output = self.command('execute', args=[
            self._vm_name,
            f'if nc -z -w 1 {hostname} {self.SMB_PORT} ; then echo {ok_str} ; '
            f'else echo Error ; fi'
        ])
        # We use splitlines() because output may contain multiple lines with
        # debug information
        if output is None or ok_str not in output.splitlines():
            self._log_and_publish_event(events.SMB, SMB_PORT=self.SMB_PORT)

    @report_calls(Component.hypervisor, 'vm.save')
    def save_vm(self, vm_name: Optional[str] = None) -> None:
        vm_name = vm_name or self._vm_name
        logger.info('Hyper-V: Saving state of VM %s ...', vm_name)
        try:
            self._vm_utils.set_vm_state(vm_name, HYPERV_VM_STATE_SUSPENDED)
        except OSWinException:
            logger.exception(
                'Hyper-V: Saving VM %s state failed. Stopping VM ...', vm_name)
            self.stop_vm(vm_name)

    @report_calls(Component.hypervisor, 'vm.restore')
    def restore_vm(self, vm_name: Optional[str] = None) -> None:
        vm_name = vm_name or self._vm_name
        vm_state = self._vm_utils.get_vm_state(vm_name)

        if vm_state == HYPERV_VM_STATE_SUSPENDED:

            if self._check_memory():
                logger.info('Hyper-V: Restoring VM %s ...', vm_name)
                try:
                    self._vm_utils.set_vm_state(
                        vm_name,
                        HYPERV_VM_STATE_ENABLED
                    )
                    return
                except OSWinException:
                    logger.exception(f'Hyper-V: Failed to restore VM {vm_name}')

            # If check_memory returned false or resuming raised an exception
            # try to remove the saved state and restart it
            logger.info('Hyper-V: VM %s cannot be restored. '
                        'Removing the saved state ...', vm_name)
            self._vm_utils.set_vm_state(vm_name, HYPERV_VM_STATE_DISABLED)

        logger.info(
            'Hyper-V: VM %s cannot be restored. Booting ...', vm_name)
        self.start_vm(vm_name)

    def start_vm(self, name: Optional[str] = None) -> None:
        name = name or self._vm_name
        constr = self.constraints()

        if not self._check_memory(constr):
            mem_key = CONSTRAINT_KEYS['mem']
            max_memory = self._memory_cap(constr[mem_key])
            constr[mem_key] = hardware.cap_memory(constr[mem_key], max_memory,
                                                  unit=hardware.MemSize.mebi)
            self._log_and_publish_event(events.MEM, mem_mb=constr[mem_key])

        # Always constrain to set the appropriate shutdown action
        self.constrain(name, **constr)

        try:
            # The windows VM fails to start when too much memory is assigned
            logger.info("Hyper-V: Starting VM %s ...", name)
            run_powershell(
                script=self.START_VM_SCRIPT_PATH,
                args=[
                    '-VMName', name,
                    '-IPTimeoutSeconds', str(self.START_VM_TIMEOUT)
                ],
                timeout=self.START_VM_TIMEOUT
            )
            logger.info("Hyper-V: VM %s started successfully", name)
        except subprocess.CalledProcessError:
            logger.error(
                "Hyper-V: VM failed to start, this can be caused "
                "by insufficient RAM or HD free on the host machine")
            raise

    @classmethod
    def is_available(cls) -> bool:
        command = "@(Get-Module -ListAvailable hyper-v).Name | Get-Unique"
        try:
            output = run_powershell(command=command)
            return output == "Hyper-V"
        except (RuntimeError, OSError) as e:
            logger.warning(f"Error checking Hyper-V availability: {e}")
            return False

    # pylint: disable=arguments-differ
    def _parse_create_params(
            self,
            cpu: Optional[int] = None,
            mem: Optional[int] = None,
            **params: Any) -> List[str]:

        args = super()._parse_create_params(**params)
        virtual_switch = self._get_vswitch_name()
        args += [
            self.OPTIONS['boot2docker_url'], self.BOOT2DOCKER_URL,
            self.OPTIONS['virtual_switch'], virtual_switch,
            self.OPTIONS['disk'], self.VOLUME_SIZE,
            self.OPTIONS['no_virt_mem'],
        ]

        if cpu is not None:
            args += [self.OPTIONS['cpu'], str(cpu)]
        if mem is not None:
            cap_mem = self._memory_cap(mem)
            if cap_mem != mem:
                self._log_and_publish_event(events.MEM, mem_mb=cap_mem)

            if self._check_system_drive_space(cap_mem):
                args += [self.OPTIONS['mem'], str(cap_mem)]
            else:
                self._log_and_publish_event(events.DISK)
                mem_key = CONSTRAINT_KEYS['mem']
                args += [self.OPTIONS['mem'], str(MIN_CONSTRAINTS[mem_key])]

        return args

    def _failed_to_create(self, vm_name: Optional[str] = None):
        name = vm_name or self._vm_name
        logger.error(
            f'{ self.DRIVER_NAME}: VM failed to create, this can be '
            'caused by insufficient RAM or HD free on the host machine')
        try:
            self.command('rm', name, args=['-f'])
        except subprocess.CalledProcessError:
            logger.error(
                f'{ self.DRIVER_NAME}: Failed to clean up a (possible) '
                'corrupt machine, please run: '
                f'`docker-machine rm -y -f {name}`')

    def constraints(self, name: Optional[str] = None) -> Dict:
        name = name or self._vm_name
        try:
            summary = self._vm_utils.get_vm_summary_info(name)
            mem_settings = self._vm_utils.get_vm_memory_info(name)
            logger.debug('raw hyperv info: summary=%r, memory=%r',
                         summary, mem_settings)
            result = dict()
            result[CONSTRAINT_KEYS['mem']] = mem_settings['Limit']
            result[CONSTRAINT_KEYS['cpu']] = summary['NumberOfProcessors']
            return result
        except (OSWinException, KeyError):
            logger.exception(
                f'Hyper-V: reading configuration of VM "{name}" failed')
            return {}

    def constrain(self, name: Optional[str] = None, **params) -> None:
        name = name or self._vm_name
        mem_key = CONSTRAINT_KEYS['mem']
        mem = params.get(mem_key)
        assert isinstance(mem, int)
        cpu = params.get(CONSTRAINT_KEYS['cpu'])

        if self._check_system_drive_space(mem):
            shutdown_action = HOST_SHUTDOWN_ACTION_SAVE
        else:
            logger.warning("Not enough space on system drive. VM state cannot"
                           "be saved on system shutdown")
            shutdown_action = HOST_SHUTDOWN_ACTION_SHUTDOWN

        try:
            self._vm_utils.update_vm(
                vm_name=name,
                memory_mb=mem,
                memory_per_numa_node=0,
                vcpus_num=cpu,
                vcpus_per_numa_node=0,
                limit_cpu_features=False,
                dynamic_mem_ratio=1,
                host_shutdown_action=shutdown_action,
                snapshot_type=VM_SNAPSHOT_TYPE_DISABLED,
            )
        except OSWinException:
            logger.exception(f'Hyper-V: reconfiguration of VM "{name}" failed')

        logger.info('Hyper-V: reconfiguration of VM "%s" finished', name)

    def update_work_dir(self, work_dir: Path) -> None:
        super().update_work_dir(work_dir)
        # Ensure that working directory is shared via SMB
        smbshare.create_share(self.DOCKER_USER, work_dir)

    @classmethod
    def _get_vswitch_name(cls) -> str:
        return run_powershell(script=cls.GET_VSWITCH_SCRIPT_PATH)

    @classmethod
    def _get_hostname_for_sharing(cls) -> str:
        """
        Get name of the host machine which could be used for sharing
        directories with Hyper-V VMs connected to Golem's virtual switch.
        """
        hostname = os.getenv('COMPUTERNAME')
        if not hostname:
            raise RuntimeError('COMPUTERNAME environment variable not set')
        return hostname

<<<<<<< HEAD
=======
    @classmethod
    def _run_ps(
            cls,
            script: Optional[str] = None,
            command: Optional[str] = None,
            args: Optional[List[str]] = None,
            timeout: int = SCRIPT_TIMEOUT
    ) -> str:
        """
        Run a powershell script or command and return its output in UTF8
        """
        cmd = [
            'powershell.exe', '-NoProfile'
        ]
        if script and not command:
            cmd += [
                '-ExecutionPolicy', 'RemoteSigned',
                '-File', script
            ]
        elif command and not script:
            cmd += [
                '-Command', command
            ]
        else:
            raise ValueError("Exactly one of (script, command) is required")

        if args:
            cmd += args

        try:
            return subprocess\
                .run(
                    cmd,
                    timeout=timeout,  # seconds
                    check=True,
                    stdout=subprocess.PIPE,
                    stderr=subprocess.PIPE,
                )\
                .stdout\
                .decode('utf8')\
                .strip()
        except (subprocess.CalledProcessError,
                subprocess.TimeoutExpired) as exc:
            raise RuntimeError(exc.stderr.decode('utf8') if exc.stderr else '')

>>>>>>> 0ece9c06
    @staticmethod
    def uses_volumes() -> bool:
        return True

    def create_volumes(self, binds: Iterable[DockerBind]) -> dict:
        hostname = self._get_hostname_for_sharing()
        return {
            self._create_volume(hostname, bind.source): {
                'bind': bind.target,
                'mode': bind.mode
            }
            for bind in binds
        }

    def _memory_cap(self, memory: int) -> int:
        return min(memory, self._get_max_memory())

    def _check_memory(self, constr: Optional[dict] = None) -> bool:
        """
        Checks if there is enough memory on the system to start the VM
        If not try to free memory and check again
        """
        if self.vm_running():
            return True

        constr = constr or self.constraints()
        mem = constr[CONSTRAINT_KEYS['mem']]

        if mem > self._get_max_memory():
            logger.info("Attempting to free memory (empty working sets of "
                        "running processes)")
            try:
                from golem.os import windows_ews
                windows_ews()
            except (ImportError, OSError):
                logger.exception('Failed to free memory')

        return mem <= self._get_max_memory(constr)

    @staticmethod
    def _check_system_drive_space(memory: int) -> bool:
        """
        Check if there is enough space on the system drive to dump virtual
        machine memory when the host machine is shutting down
        :param memory: VM assigned memory in MiB
        """
        drive = os.getenv('SystemDrive')
        free_space = psutil.disk_usage(drive).free // 1024 // 1024
        return memory < free_space

    def _get_max_memory(self, constr: Optional[dict] = None) -> int:
        max_mem_in_mb = hardware.memory_available() // 1024

        if self.vm_running():
            constr = constr or self.constraints()
            max_mem_in_mb += constr[CONSTRAINT_KEYS['mem']]

        return hardware.pad_memory(int(0.9 * max_mem_in_mb))

    @staticmethod
    def _log_and_publish_event(name, **kwargs) -> None:
        message = MESSAGES[name].format(**kwargs)
        event = EVENTS[name].copy()
        event['data'] = message

        if event['stage'] == Stage.warning:
            logger.warning(message)
        else:
            logger.error(message)

        publish_event(event)

    def _create_volume(self, hostname: str, shared_dir: Path) -> str:
        assert self._work_dir is not None
        try:
            relpath = shared_dir.relative_to(self._work_dir)
        except ValueError:
            raise ValueError(
                f'Cannot create docker volume: "{shared_dir}" is not a '
                f'subdirectory of docker work dir ("{self._work_dir}")')

        share_name = smbshare.get_share_name(self._work_dir)
        volume_name = f'{hostname}/{share_name}/{relpath.as_posix()}'

        # Client must be created here, do it in __init__() will not work since
        # environment variables are not set yet when __init__() is called
        client = local_client()
        client.create_volume(
            name=volume_name,
            driver=self.VOLUME_DRIVER,
            driver_opts={
                'username': self.DOCKER_USER,
                'password': self.DOCKER_PASSWORD
            }
        )

        return volume_name<|MERGE_RESOLUTION|>--- conflicted
+++ resolved
@@ -312,54 +312,6 @@
             raise RuntimeError('COMPUTERNAME environment variable not set')
         return hostname
 
-<<<<<<< HEAD
-=======
-    @classmethod
-    def _run_ps(
-            cls,
-            script: Optional[str] = None,
-            command: Optional[str] = None,
-            args: Optional[List[str]] = None,
-            timeout: int = SCRIPT_TIMEOUT
-    ) -> str:
-        """
-        Run a powershell script or command and return its output in UTF8
-        """
-        cmd = [
-            'powershell.exe', '-NoProfile'
-        ]
-        if script and not command:
-            cmd += [
-                '-ExecutionPolicy', 'RemoteSigned',
-                '-File', script
-            ]
-        elif command and not script:
-            cmd += [
-                '-Command', command
-            ]
-        else:
-            raise ValueError("Exactly one of (script, command) is required")
-
-        if args:
-            cmd += args
-
-        try:
-            return subprocess\
-                .run(
-                    cmd,
-                    timeout=timeout,  # seconds
-                    check=True,
-                    stdout=subprocess.PIPE,
-                    stderr=subprocess.PIPE,
-                )\
-                .stdout\
-                .decode('utf8')\
-                .strip()
-        except (subprocess.CalledProcessError,
-                subprocess.TimeoutExpired) as exc:
-            raise RuntimeError(exc.stderr.decode('utf8') if exc.stderr else '')
-
->>>>>>> 0ece9c06
     @staticmethod
     def uses_volumes() -> bool:
         return True
