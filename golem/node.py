import logging
from typing import List, Optional, Callable

from twisted.internet import threads
from twisted.internet.defer import gatherResults, Deferred

from apps.appsmanager import AppsManager
from golem.appconfig import AppConfig
from golem.client import Client
from golem.clientconfigdescriptor import ClientConfigDescriptor
from golem.core.deferred import chain_function
from golem.core.keysauth import KeysAuth
from golem.core.async import async_run, AsyncRequest
from golem.core.variables import PRIVATE_KEY
from golem.docker.manager import DockerManager
from golem.network.transport.tcpnetwork_helpers import SocketAddress
from golem.report import StatusPublisher
from golem.rpc.mapping.rpcmethodnames import CORE_METHOD_MAP
from golem.rpc.router import CrossbarRouter
from golem.rpc.session import object_method_map, Session, Publisher

logger = logging.getLogger("app")


# pylint: disable=too-many-instance-attributes
class Node(object):  # pylint: disable=too-few-public-methods
    """ Simple Golem Node connecting console user interface with Client
    :type client golem.client.Client:
    """

    def __init__(self,  # noqa pylint: disable=too-many-arguments
                 datadir: str,
                 app_config: AppConfig,
                 config_desc: ClientConfigDescriptor,
                 peers: Optional[List[SocketAddress]] = None,
                 use_monitor: bool = False,
<<<<<<< HEAD
                 use_concent: bool = False,
=======
                 mainnet: bool = False,
>>>>>>> f88305da
                 use_docker_manager: bool = True,
                 start_geth: bool = False,
                 start_geth_port: Optional[int] = None,
                 geth_address: Optional[str] = None) -> None:

        # DO NOT MAKE THIS IMPORT GLOBAL
        # otherwise, reactor will install global signal handlers on import
        # and will prevent the IOCP / kqueue reactors from being installed.
        from twisted.internet import reactor

        self._reactor = reactor
        self._config_desc = config_desc
        self._datadir = datadir
        self._use_docker_manager = use_docker_manager

        self.rpc_router: Optional[CrossbarRouter] = None
        self.rpc_session: Optional[Session] = None

        self._peers: List[SocketAddress] = peers or []

        self.client: Optional[Client] = None
        self._client_factory = lambda keys_auth: Client(
            datadir=datadir,
            app_config=app_config,
            config_desc=config_desc,
            keys_auth=keys_auth,
            mainnet=mainnet,
            use_docker_manager=use_docker_manager,
            use_monitor=use_monitor,
            use_concent=use_concent,
            start_geth=start_geth,
            start_geth_port=start_geth_port,
            geth_address=geth_address,
        )

    def start(self) -> None:
        def _start(_):
            publisher = Publisher(self.rpc_session)
            StatusPublisher.set_publisher(publisher)

            keys = self._start_keys_auth()
            docker = self._start_docker()
            gatherResults([keys, docker], consumeErrors=True).addCallbacks(
                self._setup_client,
                self._error('keys or docker')
            ).addErrback(self._error('setup client'))

        try:
            self._start_rpc().addCallbacks(_start, self._error('rpc'))
            self._reactor.run()
        except Exception as exc:  # pylint: disable=broad-except
            logger.exception("Application error: %r", exc)

    def _start_rpc(self) -> Deferred:
        self.rpc_router = rpc = CrossbarRouter(
            host=self._config_desc.rpc_address,
            port=self._config_desc.rpc_port,
            datadir=self._datadir,
        )
        self._reactor.addSystemEventTrigger("before", "shutdown", rpc.stop)

        # pylint: disable=protected-access
        deferred = rpc._start_node(rpc.options, self._reactor)
        return chain_function(deferred, self._start_session)

    def _start_session(self) -> Deferred:
        self.rpc_session = Session(self.rpc_router.address)  # type: ignore
        return self.rpc_session.connect()

    def _start_keys_auth(self) -> Deferred:
        return threads.deferToThread(
            KeysAuth,
            datadir=self._datadir,
            private_key_name=PRIVATE_KEY,
            # TODO: user provided password
            password='verystrongpasswodmuchsecurity',
            difficulty=self._config_desc.key_difficulty
        )

    def _start_docker(self) -> Optional[Deferred]:
        if not self._use_docker_manager:
            return None

        def start_docker():
            DockerManager.install(self._config_desc).check_environment()  # noqa pylint: disable=no-member

        return threads.deferToThread(start_docker)

    def _setup_client(self, gathered_results: List) -> None:
        if not self.rpc_session:
            self._error("RPC session is not available")
            return

        keys_auth = gathered_results[0]
        self.client = self._client_factory(keys_auth)
        self._reactor.addSystemEventTrigger("before", "shutdown",
                                            self.client.quit)

        methods = object_method_map(self.client, CORE_METHOD_MAP)
        self.rpc_session.methods = methods
        self.rpc_session.register_methods(methods)
        self.client.configure_rpc(self.rpc_session)

        async_run(AsyncRequest(self._run),
                  error=self._error('Cannot start the client'))

    def _run(self, *_) -> None:
        if not self.client:
            self._error("Client object is not available")
            return

        self._setup_apps()
        self.client.sync()

        try:
            self.client.start()
            for peer in self._peers:
                self.client.connect(peer)
        except SystemExit:
            self._reactor.callFromThread(self._reactor.stop)

    def _setup_apps(self) -> None:
        if not self.client:
            self._error("Client object is not available")
            return

        apps_manager = AppsManager()
        apps_manager.load_apps()

        for env in apps_manager.get_env_list():
            env.accept_tasks = True
            self.client.environments_manager.add_environment(env)

    def _error(self, msg: str) -> Callable:
        def log_error_and_stop_reactor(err):
            if self._reactor.running:
                logger.error("Stopping because of %s error: %s", msg, err)
                self._reactor.callFromThread(self._reactor.stop)

        return log_error_and_stop_reactor<|MERGE_RESOLUTION|>--- conflicted
+++ resolved
@@ -34,11 +34,8 @@
                  config_desc: ClientConfigDescriptor,
                  peers: Optional[List[SocketAddress]] = None,
                  use_monitor: bool = False,
-<<<<<<< HEAD
                  use_concent: bool = False,
-=======
                  mainnet: bool = False,
->>>>>>> f88305da
                  use_docker_manager: bool = True,
                  start_geth: bool = False,
                  start_geth_port: Optional[int] = None,
