--- conflicted
+++ resolved
@@ -8,10 +8,6 @@
 #       VARIABLES          #
 ############################
 APP_NAME = "Brass Golem"
-<<<<<<< HEAD
-APP_VERSION = "0.10.1"
-=======
->>>>>>> e9df4750
 PRIVATE_KEY = "golem_private_key.peb"
 PUBLIC_KEY = "golem_public_key.pubkey"
 DEFAULT_PROC_FILE = "node_processes.ctl"
