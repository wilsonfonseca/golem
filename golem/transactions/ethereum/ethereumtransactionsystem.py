--- conflicted
+++ resolved
@@ -1,412 +1,401 @@
-import logging
-import random
-import time
-from enum import Enum
-from datetime import datetime
-from pathlib import Path
-from typing import Any, ClassVar, Dict, List
-
-from ethereum.utils import denoms
-from eth_utils import is_address
-import requests
-
-from golem_sci import new_sci, JsonTransactionsStorage
-from golem.ethereum.node import NodeProcess
-from golem.ethereum.paymentprocessor import PaymentProcessor
-from golem.transactions.ethereum.ethereumincomeskeeper \
-    import EthereumIncomesKeeper
-from golem.transactions.ethereum.exceptions import NotEnoughFunds
-from golem.transactions.transactionsystem import TransactionSystem
-from golem.utils import privkeytoaddr
-
-log = logging.getLogger(__name__)
-
-
-class ConversionStatus(Enum):
-    NONE = 0
-    OPENING_GATE = 1
-    TRANSFERRING = 2
-    UNFINISHED = 3
-
-
-class EthereumTransactionSystem(TransactionSystem):
-    """ Transaction system connected with Ethereum """
-
-    TX_FILENAME: ClassVar[str] = 'transactions.json'
-
-    def __init__(
-            self,
-            datadir: str,
-            node_priv_key: bytes,
-<<<<<<< HEAD
-            geth_addresses: List[str],
-            ethereum_chain: str,
-            faucet_enabled: bool) -> None:
-        eth_addr = privkeytoaddr(node_priv_key)
-=======
-            config) -> None:
-        try:
-            eth_addr = \
-                to_checksum_address(encode_hex(privtoaddr(node_priv_key)))
-        except AssertionError:
-            raise ValueError("not a valid private key")
->>>>>>> afefc22d
-        log.info("Node Ethereum address: %s", eth_addr)
-
-        self._config = config
-
-        node_list = config.NODE_LIST.copy()
-        random.shuffle(node_list)
-        node_list += config.FALLBACK_NODE_LIST
-        self._node = NodeProcess(node_list)
-        self._node.start()
-
-        self._sci = new_sci(
-            self._node.web3,
-            eth_addr,
-            config.CHAIN,
-            JsonTransactionsStorage(Path(datadir) / self.TX_FILENAME),
-            lambda tx: tx.sign(node_priv_key),
-        )
-        self._gnt_faucet_requested = False
-
-        self._gnt_conversion_status = ConversionStatus.NONE
-        gate_address = self._sci.get_gate_address()
-        if gate_address is not None:
-            if self._sci.get_gnt_balance(gate_address):
-                self._gnt_conversion_status = ConversionStatus.UNFINISHED
-
-        self.payment_processor = PaymentProcessor(self._sci)
-
-        super().__init__(
-            incomes_keeper=EthereumIncomesKeeper(self._sci),
-        )
-
-        self._eth_balance: int = 0
-        self._gnt_balance: int = 0
-        self._gntb_balance: int = 0
-        self._last_eth_update = None
-        self._last_gnt_update = None
-        self._payments_locked: int = 0
-        self._gntb_locked: int = 0
-        self._is_stopped = False
-
-    def stop(self):
-        super().stop()
-        self._is_stopped = True
-        self.payment_processor.sendout(0)
-        self.incomes_keeper.stop()
-        self._sci.stop()
-
-    def sync(self) -> None:
-        log.info("Synchronizing balances")
-        while not self._is_stopped:
-            self._refresh_balances()
-            if self._last_eth_update is not None and \
-               self._last_gnt_update is not None:
-                log.info("Balances synchronized")
-                return
-            log.info("Waiting for initial GNT/ETH balances...")
-            time.sleep(1)
-
-    def add_payment_info(self, *args, **kwargs):
-        payment = super().add_payment_info(*args, **kwargs)
-        self.payment_processor.add(payment)
-        return payment
-
-    def get_payment_address(self):
-        """ Human readable Ethereum address for incoming payments."""
-        return self._sci.get_eth_address()
-
-    def get_available_eth(self) -> int:
-        return self._eth_balance - self.get_locked_eth()
-
-    def get_locked_eth(self) -> int:
-        eth = self.payment_processor.reserved_eth + \
-            self.eth_for_batch_payment(self._payments_locked)
-        if self._payments_locked > 0 and \
-           self.payment_processor.reserved_eth == 0:
-            eth += self._eth_base_for_batch_payment()
-        return min(eth, self._eth_balance)
-
-    def get_available_gnt(self) -> int:
-        return self._gntb_balance - self.get_locked_gnt()
-
-    def get_locked_gnt(self) -> int:
-        return self._gntb_locked + self.payment_processor.reserved_gntb
-
-    def get_balance(self) -> Dict[str, Any]:
-        return {
-            'gnt_available': self.get_available_gnt(),
-            'gnt_locked': self.get_locked_gnt(),
-            'gnt_nonconverted': self._gnt_balance,
-            'eth_available': self.get_available_eth(),
-            'eth_locked': self.get_locked_eth(),
-            'block_number': self._sci.get_block_number(),
-            'gnt_update_time': self._last_gnt_update,
-            'eth_update_time': self._last_eth_update,
-        }
-
-    def lock_funds_for_payments(self, price: int, num: int) -> None:
-        gnt = price * num
-        if gnt > self.get_available_gnt():
-            raise NotEnoughFunds(gnt, self.get_available_gnt(), 'GNT')
-
-        eth = self.eth_for_batch_payment(num)
-        if self._payments_locked == 0 and \
-           self.payment_processor.reserved_eth == 0:
-            eth += self._eth_base_for_batch_payment()
-        eth_available = self.get_available_eth()
-        if eth > eth_available:
-            raise NotEnoughFunds(eth, eth_available, 'ETH')
-
-        log.info(
-            "Locking %f GNT and ETH for %d payments",
-            gnt / denoms.ether,
-            num,
-        )
-        self._gntb_locked += gnt
-        self._payments_locked += num
-
-    def unlock_funds_for_payments(self, price: int, num: int) -> None:
-        gnt = price * num
-        if gnt > self._gntb_locked:
-            raise Exception("Can't unlock {} GNT, locked: {}".format(
-                gnt / denoms.ether,
-                self._gntb_locked / denoms.ether,
-            ))
-        if num > self._payments_locked:
-            raise Exception("Can't unlock {} payments, locked: {}".format(
-                num,
-                self._payments_locked,
-
-            ))
-        log.info(
-            "Unlocking %f GNT and ETH for %d payments",
-            gnt / denoms.ether,
-            num,
-        )
-        self._gntb_locked -= gnt
-        self._payments_locked -= num
-
-    def eth_for_batch_payment(self, num_payments: int) -> int:
-        return self.payment_processor.get_gas_cost_per_payment() * num_payments
-
-    def _eth_base_for_batch_payment(self) -> int:
-        return self.payment_processor.ETH_BATCH_PAYMENT_BASE
-
-    def get_withdraw_gas_cost(
-            self,
-            amount: int,
-            destination: str,
-            currency: str) -> int:
-        gas_price = self._sci.get_current_gas_price()
-        if currency == 'ETH':
-            return self._sci.estimate_transfer_eth_gas(destination, amount) * \
-                gas_price
-        if currency == 'GNT':
-            return self._sci.GAS_WITHDRAW * gas_price
-        raise ValueError('Unknown currency {}'.format(currency))
-
-    def withdraw(
-            self,
-            amount: int,
-            destination: str,
-            currency: str) -> List[str]:
-        if not self._config.WITHDRAWALS_ENABLED:
-            raise Exception("Withdrawals are disabled")
-
-        if not is_address(destination):
-            raise ValueError("{} is not valid ETH address".format(destination))
-
-        if currency == 'ETH':
-            if amount > self.get_available_eth():
-                raise NotEnoughFunds(
-                    amount,
-                    self.get_available_eth(),
-                    currency,
-                )
-            log.info(
-                "Withdrawing %f ETH to %s",
-                amount / denoms.ether,
-                destination,
-            )
-            return [self._sci.transfer_eth(destination, amount)]
-
-        if currency == 'GNT':
-            if amount > self.get_available_gnt():
-                raise NotEnoughFunds(
-                    amount,
-                    self.get_available_gnt(),
-                    currency,
-                )
-            log.info(
-                "Withdrawing %f GNT to %s",
-                amount / denoms.ether,
-                destination,
-            )
-            return [self._sci.convert_gntb_to_gnt(destination, amount)]
-
-        raise ValueError('Unknown currency {}'.format(currency))
-
-    def concent_balance(self) -> int:
-        return self._sci.get_deposit_value(self._sci.get_eth_address())
-
-    def concent_deposit(self, required: int, expected: int, cb=None) -> None:
-        if cb is None:
-            def noop():
-                pass
-            cb = noop
-        current = self.concent_balance()
-        if current >= required:
-            cb()
-            return
-        required -= current
-        expected -= current
-        gntb_balance = self.get_available_gnt()
-        if gntb_balance < required:
-            raise NotEnoughFunds(required, gntb_balance, 'GNTB')
-        max_possible_amount = min(expected, gntb_balance)
-        tx_hash = self._sci.deposit_payment(max_possible_amount)
-        log.info(
-            "Requested concent deposit of %.6fGNT (tx: %r)",
-            max_possible_amount / denoms.ether,
-            tx_hash,
-        )
-
-        def transaction_receipt(receipt):
-            if not receipt.status:
-                log.critical("Deposit failed. Receipt: %r", receipt)
-                return
-            cb()
-
-        self._sci.on_transaction_confirmed(tx_hash, transaction_receipt)
-
-    def _get_funds_from_faucet(self) -> None:
-        if not self._config.FAUCET_ENABLED:
-            return
-        if self._eth_balance < 0.01 * denoms.ether:
-            log.info("Requesting tETH from faucet")
-            tETH_faucet_donate(self._sci.get_eth_address())
-            return
-
-        if self._gnt_balance + self._gntb_balance < 100 * denoms.ether:
-            if not self._gnt_faucet_requested:
-                log.info("Requesting GNT from faucet")
-                self._sci.request_gnt_from_faucet()
-                self._gnt_faucet_requested = True
-        else:
-            self._gnt_faucet_requested = False
-
-    def _refresh_balances(self) -> None:
-        now = time.mktime(datetime.today().timetuple())
-        addr = self._sci.get_eth_address()
-
-        # Sometimes web3 may throw but it's fine here, we'll just update the
-        # balances next time
-        try:
-            self._eth_balance = self._sci.get_eth_balance(addr)
-            self._last_eth_update = now
-
-            self._gnt_balance = self._sci.get_gnt_balance(addr)
-            self._gntb_balance = self._sci.get_gntb_balance(addr)
-            self._last_gnt_update = now
-        except Exception as e:  # pylint: disable=broad-except
-            log.warning('Failed to update balances: %r', e)
-
-    def _try_convert_gnt(self) -> None:  # pylint: disable=too-many-branches
-        if self._gnt_conversion_status == ConversionStatus.UNFINISHED:
-            if self._gnt_balance > 0:
-                self._gnt_conversion_status = ConversionStatus.NONE
-            else:
-                gas_cost = self._sci.get_current_gas_price() * \
-                    self._sci.GAS_TRANSFER_FROM_GATE
-                if self._eth_balance >= gas_cost:
-                    tx_hash = self._sci.transfer_from_gate()
-                    log.info(
-                        "Finishing previously started GNT conversion %s",
-                        tx_hash,
-                    )
-                    self._gnt_conversion_status = ConversionStatus.TRANSFERRING
-                else:
-                    log.info(
-                        "Not enough gas to finish GNT conversion, has %.6f,"
-                        " needed: %.6f",
-                        self._eth_balance / denoms.ether,
-                        gas_cost / denoms.ether,
-                    )
-            return
-        if self._gnt_balance == 0:
-            self._gnt_conversion_status = ConversionStatus.NONE
-            return
-
-        gas_price = self._sci.get_current_gas_price()
-        gate_address = self._sci.get_gate_address()
-        if gate_address is None:
-            gas_cost = gas_price * self._sci.GAS_OPEN_GATE
-            if self._gnt_conversion_status != ConversionStatus.OPENING_GATE:
-                if self._eth_balance >= gas_cost:
-                    tx_hash = self._sci.open_gate()
-                    log.info("Opening GNT-GNTB conversion gate %s", tx_hash)
-                    self._gnt_conversion_status = ConversionStatus.OPENING_GATE
-                else:
-                    log.info(
-                        "Not enough gas for opening conversion gate, has: %.6f,"
-                        " needed: %.6f",
-                        self._eth_balance / denoms.ether,
-                        gas_cost / denoms.ether,
-                    )
-            return
-
-        # This is extra safety check, shouldn't ever happen
-        if int(gate_address, 16) == 0:
-            log.critical('Gate address should not equal to %s', gate_address)
-            return
-
-        if self._gnt_conversion_status == ConversionStatus.OPENING_GATE:
-            self._gnt_conversion_status = ConversionStatus.NONE
-
-        gas_cost = gas_price * \
-            (self._sci.GAS_GNT_TRANSFER + self._sci.GAS_TRANSFER_FROM_GATE)
-        if self._gnt_conversion_status != ConversionStatus.TRANSFERRING:
-            if self._eth_balance >= gas_cost:
-                tx_hash1 = \
-                    self._sci.transfer_gnt(gate_address, self._gnt_balance)
-                tx_hash2 = self._sci.transfer_from_gate()
-                log.info(
-                    "Converting %.6f GNT to GNTB %s %s",
-                    self._gnt_balance / denoms.ether,
-                    tx_hash1,
-                    tx_hash2,
-                )
-                self._gnt_conversion_status = ConversionStatus.TRANSFERRING
-            else:
-                log.info(
-                    "Not enough gas for GNT conversion, has: %.6f,"
-                    " needed: %.6f",
-                    self._eth_balance / denoms.ether,
-                    gas_cost / denoms.ether,
-                )
-
-    def _run(self) -> None:
-        self._refresh_balances()
-        self._get_funds_from_faucet()
-        self._try_convert_gnt()
-        self.payment_processor.sendout()
-
-
-def tETH_faucet_donate(addr: str):
-    request = "http://188.165.227.180:4000/donate/{}".format(addr)
-    resp = requests.get(request)
-    if resp.status_code != 200:
-        log.error("tETH Faucet error code %r", resp.status_code)
-        return False
-    response = resp.json()
-    if response['paydate'] == 0:
-        log.warning("tETH Faucet warning %r", response['message'])
-        return False
-    # The paydate is not actually very reliable, usually some day in the past.
-    paydate = datetime.fromtimestamp(response['paydate'])
-    amount = int(response['amount']) / denoms.ether
-    log.info("Faucet: %.6f ETH on %r", amount, paydate)
-    return True
+import logging
+import random
+import time
+from enum import Enum
+from datetime import datetime
+from pathlib import Path
+from typing import Any, ClassVar, Dict, List
+
+from ethereum.utils import denoms
+from eth_utils import is_address
+import requests
+
+from golem_sci import new_sci, JsonTransactionsStorage
+from golem.ethereum.node import NodeProcess
+from golem.ethereum.paymentprocessor import PaymentProcessor
+from golem.transactions.ethereum.ethereumincomeskeeper \
+    import EthereumIncomesKeeper
+from golem.transactions.ethereum.exceptions import NotEnoughFunds
+from golem.transactions.transactionsystem import TransactionSystem
+from golem.utils import privkeytoaddr
+
+log = logging.getLogger(__name__)
+
+
+class ConversionStatus(Enum):
+    NONE = 0
+    OPENING_GATE = 1
+    TRANSFERRING = 2
+    UNFINISHED = 3
+
+
+class EthereumTransactionSystem(TransactionSystem):
+    """ Transaction system connected with Ethereum """
+
+    TX_FILENAME: ClassVar[str] = 'transactions.json'
+
+    def __init__(
+            self,
+            datadir: str,
+            node_priv_key: bytes,
+            config) -> None:
+        eth_addr = privkeytoaddr(node_priv_key)
+        log.info("Node Ethereum address: %s", eth_addr)
+
+        self._config = config
+
+        node_list = config.NODE_LIST.copy()
+        random.shuffle(node_list)
+        node_list += config.FALLBACK_NODE_LIST
+        self._node = NodeProcess(node_list)
+        self._node.start()
+
+        self._sci = new_sci(
+            self._node.web3,
+            eth_addr,
+            config.CHAIN,
+            JsonTransactionsStorage(Path(datadir) / self.TX_FILENAME),
+            lambda tx: tx.sign(node_priv_key),
+        )
+        self._gnt_faucet_requested = False
+
+        self._gnt_conversion_status = ConversionStatus.NONE
+        gate_address = self._sci.get_gate_address()
+        if gate_address is not None:
+            if self._sci.get_gnt_balance(gate_address):
+                self._gnt_conversion_status = ConversionStatus.UNFINISHED
+
+        self.payment_processor = PaymentProcessor(self._sci)
+
+        super().__init__(
+            incomes_keeper=EthereumIncomesKeeper(self._sci),
+        )
+
+        self._eth_balance: int = 0
+        self._gnt_balance: int = 0
+        self._gntb_balance: int = 0
+        self._last_eth_update = None
+        self._last_gnt_update = None
+        self._payments_locked: int = 0
+        self._gntb_locked: int = 0
+        self._is_stopped = False
+
+    def stop(self):
+        super().stop()
+        self._is_stopped = True
+        self.payment_processor.sendout(0)
+        self.incomes_keeper.stop()
+        self._sci.stop()
+
+    def sync(self) -> None:
+        log.info("Synchronizing balances")
+        while not self._is_stopped:
+            self._refresh_balances()
+            if self._last_eth_update is not None and \
+               self._last_gnt_update is not None:
+                log.info("Balances synchronized")
+                return
+            log.info("Waiting for initial GNT/ETH balances...")
+            time.sleep(1)
+
+    def add_payment_info(self, *args, **kwargs):
+        payment = super().add_payment_info(*args, **kwargs)
+        self.payment_processor.add(payment)
+        return payment
+
+    def get_payment_address(self):
+        """ Human readable Ethereum address for incoming payments."""
+        return self._sci.get_eth_address()
+
+    def get_available_eth(self) -> int:
+        return self._eth_balance - self.get_locked_eth()
+
+    def get_locked_eth(self) -> int:
+        eth = self.payment_processor.reserved_eth + \
+            self.eth_for_batch_payment(self._payments_locked)
+        if self._payments_locked > 0 and \
+           self.payment_processor.reserved_eth == 0:
+            eth += self._eth_base_for_batch_payment()
+        return min(eth, self._eth_balance)
+
+    def get_available_gnt(self) -> int:
+        return self._gntb_balance - self.get_locked_gnt()
+
+    def get_locked_gnt(self) -> int:
+        return self._gntb_locked + self.payment_processor.reserved_gntb
+
+    def get_balance(self) -> Dict[str, Any]:
+        return {
+            'gnt_available': self.get_available_gnt(),
+            'gnt_locked': self.get_locked_gnt(),
+            'gnt_nonconverted': self._gnt_balance,
+            'eth_available': self.get_available_eth(),
+            'eth_locked': self.get_locked_eth(),
+            'block_number': self._sci.get_block_number(),
+            'gnt_update_time': self._last_gnt_update,
+            'eth_update_time': self._last_eth_update,
+        }
+
+    def lock_funds_for_payments(self, price: int, num: int) -> None:
+        gnt = price * num
+        if gnt > self.get_available_gnt():
+            raise NotEnoughFunds(gnt, self.get_available_gnt(), 'GNT')
+
+        eth = self.eth_for_batch_payment(num)
+        if self._payments_locked == 0 and \
+           self.payment_processor.reserved_eth == 0:
+            eth += self._eth_base_for_batch_payment()
+        eth_available = self.get_available_eth()
+        if eth > eth_available:
+            raise NotEnoughFunds(eth, eth_available, 'ETH')
+
+        log.info(
+            "Locking %f GNT and ETH for %d payments",
+            gnt / denoms.ether,
+            num,
+        )
+        self._gntb_locked += gnt
+        self._payments_locked += num
+
+    def unlock_funds_for_payments(self, price: int, num: int) -> None:
+        gnt = price * num
+        if gnt > self._gntb_locked:
+            raise Exception("Can't unlock {} GNT, locked: {}".format(
+                gnt / denoms.ether,
+                self._gntb_locked / denoms.ether,
+            ))
+        if num > self._payments_locked:
+            raise Exception("Can't unlock {} payments, locked: {}".format(
+                num,
+                self._payments_locked,
+
+            ))
+        log.info(
+            "Unlocking %f GNT and ETH for %d payments",
+            gnt / denoms.ether,
+            num,
+        )
+        self._gntb_locked -= gnt
+        self._payments_locked -= num
+
+    def eth_for_batch_payment(self, num_payments: int) -> int:
+        return self.payment_processor.get_gas_cost_per_payment() * num_payments
+
+    def _eth_base_for_batch_payment(self) -> int:
+        return self.payment_processor.ETH_BATCH_PAYMENT_BASE
+
+    def get_withdraw_gas_cost(
+            self,
+            amount: int,
+            destination: str,
+            currency: str) -> int:
+        gas_price = self._sci.get_current_gas_price()
+        if currency == 'ETH':
+            return self._sci.estimate_transfer_eth_gas(destination, amount) * \
+                gas_price
+        if currency == 'GNT':
+            return self._sci.GAS_WITHDRAW * gas_price
+        raise ValueError('Unknown currency {}'.format(currency))
+
+    def withdraw(
+            self,
+            amount: int,
+            destination: str,
+            currency: str) -> List[str]:
+        if not self._config.WITHDRAWALS_ENABLED:
+            raise Exception("Withdrawals are disabled")
+
+        if not is_address(destination):
+            raise ValueError("{} is not valid ETH address".format(destination))
+
+        if currency == 'ETH':
+            if amount > self.get_available_eth():
+                raise NotEnoughFunds(
+                    amount,
+                    self.get_available_eth(),
+                    currency,
+                )
+            log.info(
+                "Withdrawing %f ETH to %s",
+                amount / denoms.ether,
+                destination,
+            )
+            return [self._sci.transfer_eth(destination, amount)]
+
+        if currency == 'GNT':
+            if amount > self.get_available_gnt():
+                raise NotEnoughFunds(
+                    amount,
+                    self.get_available_gnt(),
+                    currency,
+                )
+            log.info(
+                "Withdrawing %f GNT to %s",
+                amount / denoms.ether,
+                destination,
+            )
+            return [self._sci.convert_gntb_to_gnt(destination, amount)]
+
+        raise ValueError('Unknown currency {}'.format(currency))
+
+    def concent_balance(self) -> int:
+        return self._sci.get_deposit_value(self._sci.get_eth_address())
+
+    def concent_deposit(self, required: int, expected: int, cb=None) -> None:
+        if cb is None:
+            def noop():
+                pass
+            cb = noop
+        current = self.concent_balance()
+        if current >= required:
+            cb()
+            return
+        required -= current
+        expected -= current
+        gntb_balance = self.get_available_gnt()
+        if gntb_balance < required:
+            raise NotEnoughFunds(required, gntb_balance, 'GNTB')
+        max_possible_amount = min(expected, gntb_balance)
+        tx_hash = self._sci.deposit_payment(max_possible_amount)
+        log.info(
+            "Requested concent deposit of %.6fGNT (tx: %r)",
+            max_possible_amount / denoms.ether,
+            tx_hash,
+        )
+
+        def transaction_receipt(receipt):
+            if not receipt.status:
+                log.critical("Deposit failed. Receipt: %r", receipt)
+                return
+            cb()
+
+        self._sci.on_transaction_confirmed(tx_hash, transaction_receipt)
+
+    def _get_funds_from_faucet(self) -> None:
+        if not self._config.FAUCET_ENABLED:
+            return
+        if self._eth_balance < 0.01 * denoms.ether:
+            log.info("Requesting tETH from faucet")
+            tETH_faucet_donate(self._sci.get_eth_address())
+            return
+
+        if self._gnt_balance + self._gntb_balance < 100 * denoms.ether:
+            if not self._gnt_faucet_requested:
+                log.info("Requesting GNT from faucet")
+                self._sci.request_gnt_from_faucet()
+                self._gnt_faucet_requested = True
+        else:
+            self._gnt_faucet_requested = False
+
+    def _refresh_balances(self) -> None:
+        now = time.mktime(datetime.today().timetuple())
+        addr = self._sci.get_eth_address()
+
+        # Sometimes web3 may throw but it's fine here, we'll just update the
+        # balances next time
+        try:
+            self._eth_balance = self._sci.get_eth_balance(addr)
+            self._last_eth_update = now
+
+            self._gnt_balance = self._sci.get_gnt_balance(addr)
+            self._gntb_balance = self._sci.get_gntb_balance(addr)
+            self._last_gnt_update = now
+        except Exception as e:  # pylint: disable=broad-except
+            log.warning('Failed to update balances: %r', e)
+
+    def _try_convert_gnt(self) -> None:  # pylint: disable=too-many-branches
+        if self._gnt_conversion_status == ConversionStatus.UNFINISHED:
+            if self._gnt_balance > 0:
+                self._gnt_conversion_status = ConversionStatus.NONE
+            else:
+                gas_cost = self._sci.get_current_gas_price() * \
+                    self._sci.GAS_TRANSFER_FROM_GATE
+                if self._eth_balance >= gas_cost:
+                    tx_hash = self._sci.transfer_from_gate()
+                    log.info(
+                        "Finishing previously started GNT conversion %s",
+                        tx_hash,
+                    )
+                    self._gnt_conversion_status = ConversionStatus.TRANSFERRING
+                else:
+                    log.info(
+                        "Not enough gas to finish GNT conversion, has %.6f,"
+                        " needed: %.6f",
+                        self._eth_balance / denoms.ether,
+                        gas_cost / denoms.ether,
+                    )
+            return
+        if self._gnt_balance == 0:
+            self._gnt_conversion_status = ConversionStatus.NONE
+            return
+
+        gas_price = self._sci.get_current_gas_price()
+        gate_address = self._sci.get_gate_address()
+        if gate_address is None:
+            gas_cost = gas_price * self._sci.GAS_OPEN_GATE
+            if self._gnt_conversion_status != ConversionStatus.OPENING_GATE:
+                if self._eth_balance >= gas_cost:
+                    tx_hash = self._sci.open_gate()
+                    log.info("Opening GNT-GNTB conversion gate %s", tx_hash)
+                    self._gnt_conversion_status = ConversionStatus.OPENING_GATE
+                else:
+                    log.info(
+                        "Not enough gas for opening conversion gate, has: %.6f,"
+                        " needed: %.6f",
+                        self._eth_balance / denoms.ether,
+                        gas_cost / denoms.ether,
+                    )
+            return
+
+        # This is extra safety check, shouldn't ever happen
+        if int(gate_address, 16) == 0:
+            log.critical('Gate address should not equal to %s', gate_address)
+            return
+
+        if self._gnt_conversion_status == ConversionStatus.OPENING_GATE:
+            self._gnt_conversion_status = ConversionStatus.NONE
+
+        gas_cost = gas_price * \
+            (self._sci.GAS_GNT_TRANSFER + self._sci.GAS_TRANSFER_FROM_GATE)
+        if self._gnt_conversion_status != ConversionStatus.TRANSFERRING:
+            if self._eth_balance >= gas_cost:
+                tx_hash1 = \
+                    self._sci.transfer_gnt(gate_address, self._gnt_balance)
+                tx_hash2 = self._sci.transfer_from_gate()
+                log.info(
+                    "Converting %.6f GNT to GNTB %s %s",
+                    self._gnt_balance / denoms.ether,
+                    tx_hash1,
+                    tx_hash2,
+                )
+                self._gnt_conversion_status = ConversionStatus.TRANSFERRING
+            else:
+                log.info(
+                    "Not enough gas for GNT conversion, has: %.6f,"
+                    " needed: %.6f",
+                    self._eth_balance / denoms.ether,
+                    gas_cost / denoms.ether,
+                )
+
+    def _run(self) -> None:
+        self._refresh_balances()
+        self._get_funds_from_faucet()
+        self._try_convert_gnt()
+        self.payment_processor.sendout()
+
+
+def tETH_faucet_donate(addr: str):
+    request = "http://188.165.227.180:4000/donate/{}".format(addr)
+    resp = requests.get(request)
+    if resp.status_code != 200:
+        log.error("tETH Faucet error code %r", resp.status_code)
+        return False
+    response = resp.json()
+    if response['paydate'] == 0:
+        log.warning("tETH Faucet warning %r", response['message'])
+        return False
+    # The paydate is not actually very reliable, usually some day in the past.
+    paydate = datetime.fromtimestamp(response['paydate'])
+    amount = int(response['amount']) / denoms.ether
+    log.info("Faucet: %.6f ETH on %r", amount, paydate)
+    return True