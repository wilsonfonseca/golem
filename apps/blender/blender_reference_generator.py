import logging
import math
import os
import random
from copy import deepcopy
from typing import Dict, Tuple, List, Callable, Optional, Any, Generator

import numpy
from twisted.internet.defer import Deferred, inlineCallbacks

from golem.core.common import timeout_to_deadline
from golem.task.localcomputer import ComputerAdapter

logger = logging.getLogger("apps.blender.blender_reference_generator")


class Region:

    def __init__(self, left: float = -1, top: float = -1, right: float = -1,
                 bottom: float = -1) -> None:
        self.left = left
        self.right = right
        self.top = top
        self.bottom = bottom

    def to_tuple(self):
        return self.left, self.top, self.right, self.bottom


class PixelRegion:

    def __init__(self, left: int = -1, top: int = -1, right: int = -1,
                 bottom: int = -1) -> None:
        self.left = left
        self.right = right
        self.top = top
        self.bottom = bottom


class SubImage:

    CROP_RELATIVE_SIZE = 0.1
    PIXEL_OFFSET = numpy.float32(0.5)
    MIN_CROP_SIZE = 8

    def __init__(self, region: Region, resolution: Tuple[int, int]) -> None:
        self.region = region
        self.pixel_region = self.calculate_pixels(region, resolution[0],
                                                  resolution[1])
        self.width = self.pixel_region.right - self.pixel_region.left
        self.height = self.pixel_region.top - self.pixel_region.bottom
        self.image_width = resolution[0]
        self.image_height = resolution[1]

    @staticmethod
    def calculate_pixels(region: Region, width: int, height: int) \
            -> PixelRegion:
        #  This is how Blender is calculating pixel, check
        #  BlenderSync::get_buffer_params in blender_camera.cpp file
        #  BoundBox2D border = cam->border.clamp();
        #  params.full_x = (int)(border.left * (float)width);

        #  NOTE blender uses floats (single precision) while python operates on
        #  doubles
        #  Here numpy is used to emulate this loss of precision when assigning
        #  double to float:
        left = math.floor(
            numpy.float32(region.left) * numpy.float32(width) +
            SubImage.PIXEL_OFFSET)

        right = math.floor(
            numpy.float32(region.right) * numpy.float32(width) +
            SubImage.PIXEL_OFFSET)

        bottom = math.floor(
            numpy.float32(region.bottom) * numpy.float32(height) +
            SubImage.PIXEL_OFFSET)

        top = math.floor(
            numpy.float32(region.top) * numpy.float32(height) +
            SubImage.PIXEL_OFFSET)

        return PixelRegion(int(left), int(top), int(right), int(bottom))

    @staticmethod
    def __calculate_crop_side_length(subtask_side_length: int) -> int:
        calculated_length = int(
            SubImage.CROP_RELATIVE_SIZE * subtask_side_length)

        return max(SubImage.MIN_CROP_SIZE, calculated_length)

    def get_default_crop_size(self) -> Tuple[int, int]:
        x = self.__calculate_crop_side_length(self.width)
        y = self.__calculate_crop_side_length(self.height)
        return x, y


class Crop:

    @staticmethod
    def create_from_region(crop_id: str, crop_region: Region,
                           subimage: SubImage,
                           crops_path: str):
        crop = Crop(crop_id, subimage, crops_path)
        crop.crop_region = crop_region
        crop.pixel_region = crop.subimage.calculate_pixels(
            crop_region, subimage.image_width, subimage.image_height)
        return crop

    @staticmethod
    def create_from_pixel_region(crop_id: str, pixel_region: PixelRegion,
                                 subimage: SubImage, crops_path: str):
        crop = Crop(crop_id, subimage, crops_path)
        crop.pixel_region = pixel_region
        crop.crop_region = crop.calculate_borders()
        return crop

    def __init__(self, crop_id: str, subimage: SubImage, crops_path: str)\
            -> None:
        self.crop_id = crop_id
        self.subimage = subimage
        self.crop_path = os.path.join(crops_path, crop_id)
        self.pixel_region = PixelRegion()
        self.crop_region = Region()

    def get_relative_top_left(self) -> Tuple[int, int]:
        # get top left corner of crop in relation to particular subimage
        y = self.subimage.pixel_region.top - self.pixel_region.top
        logger.debug("X=%r, Y=%r", self.pixel_region.left, y)
        return self.pixel_region.left, y

    def calculate_borders(self):

        left = numpy.float32(
            (numpy.float32(self.pixel_region.left) + SubImage.PIXEL_OFFSET) /
            numpy.float32(self.subimage.image_width))

        right = numpy.float32(
            (numpy.float32(self.pixel_region.right) + SubImage.PIXEL_OFFSET) /
            numpy.float32(self.subimage.image_width))

        top = numpy.float32(
            (numpy.float32(self.pixel_region.top) + SubImage.PIXEL_OFFSET) /
            numpy.float32(self.subimage.image_height))

        bottom = numpy.float32(
            (numpy.float32(self.pixel_region.bottom) + SubImage.PIXEL_OFFSET) /
            numpy.float32(self.subimage.image_height))

        return Region(left, top, right, bottom)

    def get_path(self):
        return self.crop_path


# FIXME #2086
# pylint: disable=R0903
# pylint: disable=R0902
class VerificationContext:
    def __init__(self, crops_descriptors: List[Crop], computer,
                 subtask_data: Dict[str, Any], crops_number) -> None:
        self.crops = crops_descriptors
        self.computer = computer
        self.resources = subtask_data['resources']
        self.subtask_info = subtask_data['subtask_info']
        self.finished = [Deferred() for _ in range(crops_number)]

    def get_crop_path(self, crop_id: str) -> Optional[str]:
        crop = self.get_crop_with_id(crop_id)
        if crop:
            return crop.get_path()
        return None

    def get_crop_with_id(self, crop_id: str) -> Optional[Crop]:
        for crop in self.crops:
            if crop.crop_id == crop_id:
                return crop
        return None


CropRenderedSuccessCallbackType = Callable[[List[str],
                                            float,
                                            VerificationContext,
                                            int],
                                           None]
CropRenderedFailureCallbackType = Callable[[Exception], None]


class BlenderReferenceGenerator:
    DEFAULT_CROPS_NUMBER = 3

    def __init__(self, computer: Optional[ComputerAdapter] = None) -> None:
        self.computer = computer or ComputerAdapter()
        self.crops_desc: List[Crop] = []
        self.rendered_crops_results: Dict[int, List[Any]] = {}
        self.crop_jobs: Dict[str, Deferred] = dict()
        self.stopped = False

    def clear(self):
        self.rendered_crops_results = {}
        self.stopped = False

    # pylint: disable=R0914
    def generate_crops_data(self,
<<<<<<< HEAD
                            resolution: [int, int],
                            crops: List[Dict],
                            crops_number: int,
                            crop_size_as_fraction:
                            Optional[Tuple[float, float]] = None):
=======
                            resolution: Tuple[int, int],
                            subtask_border: List[float],
                            crops_number: int, crops_path: str):
>>>>>>> 79a85806
        """
        This function will generate split data for performing random crops.
        Crops will be rendered from blend files using calculated values
        (floats that indicate position in original blender file).

        :param resolution: This is the x, y resolution of whole image from
        which split data should be generated
        :param crops: Dictionary of crops params. This is ROI from which split data
        should be generated. This is in blender crop values format, which means
        floats, where left, right, top, bottom. Values from 0 to 1. Where 1
        means top or right and 0 bottom or left.
        :param crops_number: Number of split data, sets
        :param crops_path: base crop path
        :return: Tuple of two list. First list is filled with float values
        useful for cropping with blender, second one are corresponding
        pixels. Each list has splits_num elements, one for each split.
        """
<<<<<<< HEAD
        subtask_pixel_coordinates = BlenderReferenceGenerator \
            .convert_blender_crop_border_to_pixel_coordinates(crops[0]['borders_x'],
                                                              crops[0]['borders_y'],
                                                              resolution)

        subtask_resolution = (subtask_pixel_coordinates['right']-
                              subtask_pixel_coordinates['left'],
                              subtask_pixel_coordinates['top']-
                              subtask_pixel_coordinates['bottom'])

        if crop_size_as_fraction is None:
            self.crop_size_in_pixels = BlenderReferenceGenerator\
                ._get_default_crop_size(subtask_resolution)
            crop_size_as_fraction = (
                self.crop_size_in_pixels[0] / subtask_resolution[0],
                self.crop_size_in_pixels[1] / subtask_resolution[1])
        else:
            self.crop_size_in_pixels = (
                int(crop_size_as_fraction[0] * subtask_resolution[0]),
                int(crop_size_as_fraction[1] * subtask_resolution[1]))

        for _ in range(crops_number):
            self.generate_single_crop_data(subtask_pixel_coordinates,
                                           resolution)

        return self.crops_blender_borders, \
            self.crops_pixel_coordinates, \
            crop_size_as_fraction

    def generate_single_crop_data(self,
                                  subtask_pixel_coordinates: Dict[str, int],
                                  resolution: Tuple[int, int]) -> None:

        crop_horizontal_pixel_coordinates = BlenderReferenceGenerator \
            ._get_random_interval_within_boundaries(
                subtask_pixel_coordinates["left"],
                subtask_pixel_coordinates["right"],
                self.crop_size_in_pixels[0])

        crop_vertical_pixel_coordinates = BlenderReferenceGenerator \
            ._get_random_interval_within_boundaries(
                subtask_pixel_coordinates["bottom"],
                subtask_pixel_coordinates["top"],
                self.crop_size_in_pixels[1])

        blender_crop_border = BlenderReferenceGenerator \
            .convert_pixel_coordinates_to_blender_crop_border(
                crop_horizontal_pixel_coordinates,
                crop_vertical_pixel_coordinates,
                resolution)

        # Recalculate pixel after converting to float
        crop_horizontal_pixel_coordinates = \
            math.floor(
                blender_crop_border["left"] * numpy.float32(resolution[0])), \
            crop_horizontal_pixel_coordinates[1]
=======
>>>>>>> 79a85806

        logger.debug("Subtasks borders left = %r,"
                     " top = %r, right = %r, bottom=%r",
                     subtask_border[0], subtask_border[3],
                     subtask_border[1], subtask_border[2])

        subimage = SubImage(Region(subtask_border[0],
                                   subtask_border[3],
                                   subtask_border[1],
                                   subtask_border[2]), resolution)

        for i in range(crops_number):
            self.crops_desc.append(
                BlenderReferenceGenerator.generate_single_random_crop_data(
                    subimage,
                    subimage.get_default_crop_size(),
                    str(i), crops_path))

        return self.crops_desc

    @staticmethod
<<<<<<< HEAD
    def convert_blender_crop_border_to_pixel_coordinates(
            subtask_border_x: List[float],
            subtask_border_y: List[float],
            resolution: Tuple[int, int]) -> Dict[str, int]:

        logger.debug("Values left=%r, right=%r, top=%r, bottom=%r",
                     int(subtask_border_x[0]),
                     int(subtask_border_x[1]),
                     int(subtask_border_y[1]),
                     int(subtask_border_y[0]))
        # This is how Blender is calculating pixel check
        # BlenderSync::get_buffer_params in blender_camers.cpp file
        # BoundBox2D border = cam->border.clamp();
        # params.full_x = (int)(border.left * (float)width);

        # NOTE blender uses floats (single precision) while python operates on
        # doubles
        # Here numpy is used to emulate this loss of precision when assigning
        # double to float:
        left = math.floor(
            numpy.float32(subtask_border_x[0]) * numpy.float32(resolution[0]) +
            BlenderReferenceGenerator.PIXEL_OFFSET)

        right = math.floor(
            numpy.float32(subtask_border_x[1]) * numpy.float32(resolution[0]) +
            BlenderReferenceGenerator.PIXEL_OFFSET)

        bottom = math.floor(
            numpy.float32(subtask_border_y[0]) * numpy.float32(resolution[1]) +
            BlenderReferenceGenerator.PIXEL_OFFSET)

        top = math.floor(
            numpy.float32(subtask_border_y[1]) * numpy.float32(resolution[1]) +
            BlenderReferenceGenerator.PIXEL_OFFSET)
=======
    def generate_single_random_crop_data(subimage: SubImage,
                                         crop_size_px: Tuple[int, int],
                                         crop_id: str,
                                         crops_path: str) \
            -> Crop:

        crop_horizontal_pixel_coordinates = \
            BlenderReferenceGenerator._get_random_interval_within_boundaries(
                subimage.pixel_region.left,
                subimage.pixel_region.right,
                crop_size_px[0])

        crop_vertical_pixel_coordinates = \
            BlenderReferenceGenerator._get_random_interval_within_boundaries(
                subimage.pixel_region.bottom,
                subimage.pixel_region.top,
                crop_size_px[1])

        crop = Crop.create_from_pixel_region(crop_id, PixelRegion(
            crop_horizontal_pixel_coordinates[0],
            crop_vertical_pixel_coordinates[1],
            crop_horizontal_pixel_coordinates[1],
            crop_vertical_pixel_coordinates[0]), subimage, crops_path)
>>>>>>> 79a85806

        return crop

    @staticmethod
    def _get_random_interval_within_boundaries(begin: int,
                                               end: int,
                                               interval_length: int) \
            -> Tuple[int, int]:

        # survive in edge cases
        end -= 1
        begin += 1

        logger.debug("begin %r, end %r", begin, end)

        max_possible_interval_end = (end - interval_length)
        if max_possible_interval_end < 0:
            raise Exception("Subtask is too small for reliable verification")
        interval_begin = random.randint(begin, max_possible_interval_end)
        interval_end = interval_begin + interval_length
        return interval_begin, interval_end

    # pylint: disable-msg=too-many-arguments

    def render_crops(self,
                     resources: List[str],
                     subtask_info: Dict[str, Any],
                     num_crops: int = DEFAULT_CROPS_NUMBER) -> List[Deferred]:
        crops_path = os.path.join(subtask_info['tmp_dir'],
                                  subtask_info['subtask_id'])
<<<<<<< HEAD
        crops_info = self.generate_crops_data(subtask_info['resolution'],
                                              subtask_info['crops'],
                                              num_crops,
                                              crop_size)
=======
        crops_descriptors = self.generate_crops_data(
            (subtask_info['res_x'], subtask_info['res_y']),
            subtask_info['crop_window'],
            num_crops, crops_path)
>>>>>>> 79a85806

        verification_context = \
            VerificationContext(crops_descriptors,
                                self.computer,
                                {'resources': resources,
                                 'subtask_info': subtask_info}, num_crops)

        self.start(verification_context, num_crops)

        return verification_context.finished

    # FIXME it would be better to make this subtask agnostic, pass only data
    # needed to generate crops. Drop local computer.
    # Issue # 2447
    # pylint: disable-msg=too-many-arguments
    # pylint: disable=R0914
    @inlineCallbacks
    def start(self,
              verification_context: VerificationContext,
              crop_count: int) -> Generator:

        for i in range(0, crop_count):
            if self.stopped:
                break

            crop = verification_context.get_crop_with_id(str(i))
            if not crop:
                raise Exception("Crop %s not found " % i)

            left, top, right, bottom = crop.calculate_borders().to_tuple()

<<<<<<< HEAD
            verification_context.subtask_info['use_compositing'] = False
            crops = verification_context.subtask_info['crops']
            crops[0]['outfilebasename'] = "ref_" + crops[0]['outfilebasename']
            crops[0]['borders_x'] = [minx, maxx]
            crops[0]['borders_y'] = [miny, maxy]
            verification_context.subtask_info['crops'] = crops
            task_definition = BlenderReferenceGenerator \
=======
            script_src = generate_blender_crop_file(
                resolution=(verification_context.subtask_info['res_x'],
                            verification_context.subtask_info['res_y']),
                borders_x=(left, right),
                borders_y=(bottom, top),
                use_compositing=False,
                samples=verification_context.subtask_info['samples']
            )
            task_definition = BlenderReferenceGenerator\
>>>>>>> 79a85806
                .generate_computational_task_definition(
                verification_context.subtask_info)

            yield self.schedule_crop_job(verification_context, task_definition,
                                         i)

        if not self.stopped:
            for i in range(0, crop_count):
                verification_context.finished[i].callback((
                    self.rendered_crops_results[i][0],
                    self.rendered_crops_results[i][1],
                    self.rendered_crops_results[i][2], i))

    def stop(self):
        self.stopped = True

    def schedule_crop_job(self, verification_context, task_definition,
                          crop_number):

        defer = Deferred()

        def success(results: List[str], time_spent: float):
            self.rendered_crops_results[crop_number] = [results,
                                                        time_spent,
                                                        verification_context]
            defer.callback(True)

        def failure(exc):
            self.stopped = True
            logger.error(exc)
            verification_context.finished[crop_number].errback(False)

        path = verification_context.get_crop_path(str(crop_number))
        if not path:
            raise Exception("Crop %s not found " % crop_number)

        verification_context.computer.start_computation(
            root_path=path,
            success_callback=success,
            error_callback=failure,
            compute_task_def=task_definition,
            resources=verification_context.resources,
            additional_resources=[]
        )

        return defer

    @staticmethod
    def generate_computational_task_definition(subtask_info: Dict[str, Any]) \
            -> Dict[str, Any]:

        task_definition = deepcopy(subtask_info['ctd'])

        task_definition['deadline'] = timeout_to_deadline(
            subtask_info['subtask_timeout'])

        return task_definition<|MERGE_RESOLUTION|>--- conflicted
+++ resolved
@@ -4,9 +4,9 @@
 import random
 from copy import deepcopy
 from typing import Dict, Tuple, List, Callable, Optional, Any, Generator
+from twisted.internet.defer import Deferred, inlineCallbacks
 
 import numpy
-from twisted.internet.defer import Deferred, inlineCallbacks
 
 from golem.core.common import timeout_to_deadline
 from golem.task.localcomputer import ComputerAdapter
@@ -38,7 +38,6 @@
 
 
 class SubImage:
-
     CROP_RELATIVE_SIZE = 0.1
     PIXEL_OFFSET = numpy.float32(0.5)
     MIN_CROP_SIZE = 8
@@ -115,7 +114,7 @@
         crop.crop_region = crop.calculate_borders()
         return crop
 
-    def __init__(self, crop_id: str, subimage: SubImage, crops_path: str)\
+    def __init__(self, crop_id: str, subimage: SubImage, crops_path: str) \
             -> None:
         self.crop_id = crop_id
         self.subimage = subimage
@@ -130,7 +129,6 @@
         return self.pixel_region.left, y
 
     def calculate_borders(self):
-
         left = numpy.float32(
             (numpy.float32(self.pixel_region.left) + SubImage.PIXEL_OFFSET) /
             numpy.float32(self.subimage.image_width))
@@ -202,17 +200,9 @@
 
     # pylint: disable=R0914
     def generate_crops_data(self,
-<<<<<<< HEAD
-                            resolution: [int, int],
-                            crops: List[Dict],
-                            crops_number: int,
-                            crop_size_as_fraction:
-                            Optional[Tuple[float, float]] = None):
-=======
                             resolution: Tuple[int, int],
-                            subtask_border: List[float],
+                            subtask_border: Dict,
                             crops_number: int, crops_path: str):
->>>>>>> 79a85806
         """
         This function will generate split data for performing random crops.
         Crops will be rendered from blend files using calculated values
@@ -220,7 +210,7 @@
 
         :param resolution: This is the x, y resolution of whole image from
         which split data should be generated
-        :param crops: Dictionary of crops params. This is ROI from which split data
+        :param subtask_border: List of values. This is ROI from which split data
         should be generated. This is in blender crop values format, which means
         floats, where left, right, top, bottom. Values from 0 to 1. Where 1
         means top or right and 0 bottom or left.
@@ -230,75 +220,17 @@
         useful for cropping with blender, second one are corresponding
         pixels. Each list has splits_num elements, one for each split.
         """
-<<<<<<< HEAD
-        subtask_pixel_coordinates = BlenderReferenceGenerator \
-            .convert_blender_crop_border_to_pixel_coordinates(crops[0]['borders_x'],
-                                                              crops[0]['borders_y'],
-                                                              resolution)
-
-        subtask_resolution = (subtask_pixel_coordinates['right']-
-                              subtask_pixel_coordinates['left'],
-                              subtask_pixel_coordinates['top']-
-                              subtask_pixel_coordinates['bottom'])
-
-        if crop_size_as_fraction is None:
-            self.crop_size_in_pixels = BlenderReferenceGenerator\
-                ._get_default_crop_size(subtask_resolution)
-            crop_size_as_fraction = (
-                self.crop_size_in_pixels[0] / subtask_resolution[0],
-                self.crop_size_in_pixels[1] / subtask_resolution[1])
-        else:
-            self.crop_size_in_pixels = (
-                int(crop_size_as_fraction[0] * subtask_resolution[0]),
-                int(crop_size_as_fraction[1] * subtask_resolution[1]))
-
-        for _ in range(crops_number):
-            self.generate_single_crop_data(subtask_pixel_coordinates,
-                                           resolution)
-
-        return self.crops_blender_borders, \
-            self.crops_pixel_coordinates, \
-            crop_size_as_fraction
-
-    def generate_single_crop_data(self,
-                                  subtask_pixel_coordinates: Dict[str, int],
-                                  resolution: Tuple[int, int]) -> None:
-
-        crop_horizontal_pixel_coordinates = BlenderReferenceGenerator \
-            ._get_random_interval_within_boundaries(
-                subtask_pixel_coordinates["left"],
-                subtask_pixel_coordinates["right"],
-                self.crop_size_in_pixels[0])
-
-        crop_vertical_pixel_coordinates = BlenderReferenceGenerator \
-            ._get_random_interval_within_boundaries(
-                subtask_pixel_coordinates["bottom"],
-                subtask_pixel_coordinates["top"],
-                self.crop_size_in_pixels[1])
-
-        blender_crop_border = BlenderReferenceGenerator \
-            .convert_pixel_coordinates_to_blender_crop_border(
-                crop_horizontal_pixel_coordinates,
-                crop_vertical_pixel_coordinates,
-                resolution)
-
-        # Recalculate pixel after converting to float
-        crop_horizontal_pixel_coordinates = \
-            math.floor(
-                blender_crop_border["left"] * numpy.float32(resolution[0])), \
-            crop_horizontal_pixel_coordinates[1]
-=======
->>>>>>> 79a85806
 
         logger.debug("Subtasks borders left = %r,"
                      " top = %r, right = %r, bottom=%r",
-                     subtask_border[0], subtask_border[3],
-                     subtask_border[1], subtask_border[2])
-
-        subimage = SubImage(Region(subtask_border[0],
-                                   subtask_border[3],
-                                   subtask_border[1],
-                                   subtask_border[2]), resolution)
+                     subtask_border["borders_x"][0], subtask_border["borders_y"][1],
+                     subtask_border["borders_x"][1], subtask_border["borders_y"][0])
+
+        subimage = SubImage(Region(subtask_border["borders_x"][0],
+                                   subtask_border["borders_y"][1],
+                                   subtask_border["borders_x"][1],
+                                   subtask_border["borders_y"][0]),
+                            resolution)
 
         for i in range(crops_number):
             self.crops_desc.append(
@@ -310,42 +242,6 @@
         return self.crops_desc
 
     @staticmethod
-<<<<<<< HEAD
-    def convert_blender_crop_border_to_pixel_coordinates(
-            subtask_border_x: List[float],
-            subtask_border_y: List[float],
-            resolution: Tuple[int, int]) -> Dict[str, int]:
-
-        logger.debug("Values left=%r, right=%r, top=%r, bottom=%r",
-                     int(subtask_border_x[0]),
-                     int(subtask_border_x[1]),
-                     int(subtask_border_y[1]),
-                     int(subtask_border_y[0]))
-        # This is how Blender is calculating pixel check
-        # BlenderSync::get_buffer_params in blender_camers.cpp file
-        # BoundBox2D border = cam->border.clamp();
-        # params.full_x = (int)(border.left * (float)width);
-
-        # NOTE blender uses floats (single precision) while python operates on
-        # doubles
-        # Here numpy is used to emulate this loss of precision when assigning
-        # double to float:
-        left = math.floor(
-            numpy.float32(subtask_border_x[0]) * numpy.float32(resolution[0]) +
-            BlenderReferenceGenerator.PIXEL_OFFSET)
-
-        right = math.floor(
-            numpy.float32(subtask_border_x[1]) * numpy.float32(resolution[0]) +
-            BlenderReferenceGenerator.PIXEL_OFFSET)
-
-        bottom = math.floor(
-            numpy.float32(subtask_border_y[0]) * numpy.float32(resolution[1]) +
-            BlenderReferenceGenerator.PIXEL_OFFSET)
-
-        top = math.floor(
-            numpy.float32(subtask_border_y[1]) * numpy.float32(resolution[1]) +
-            BlenderReferenceGenerator.PIXEL_OFFSET)
-=======
     def generate_single_random_crop_data(subimage: SubImage,
                                          crop_size_px: Tuple[int, int],
                                          crop_id: str,
@@ -369,7 +265,6 @@
             crop_vertical_pixel_coordinates[1],
             crop_horizontal_pixel_coordinates[1],
             crop_vertical_pixel_coordinates[0]), subimage, crops_path)
->>>>>>> 79a85806
 
         return crop
 
@@ -400,17 +295,10 @@
                      num_crops: int = DEFAULT_CROPS_NUMBER) -> List[Deferred]:
         crops_path = os.path.join(subtask_info['tmp_dir'],
                                   subtask_info['subtask_id'])
-<<<<<<< HEAD
-        crops_info = self.generate_crops_data(subtask_info['resolution'],
-                                              subtask_info['crops'],
-                                              num_crops,
-                                              crop_size)
-=======
         crops_descriptors = self.generate_crops_data(
-            (subtask_info['res_x'], subtask_info['res_y']),
-            subtask_info['crop_window'],
+            (subtask_info['resolution'][0], subtask_info['resolution'][1]),
+            subtask_info['crops'][0],
             num_crops, crops_path)
->>>>>>> 79a85806
 
         verification_context = \
             VerificationContext(crops_descriptors,
@@ -442,27 +330,15 @@
 
             left, top, right, bottom = crop.calculate_borders().to_tuple()
 
-<<<<<<< HEAD
             verification_context.subtask_info['use_compositing'] = False
             crops = verification_context.subtask_info['crops']
             crops[0]['outfilebasename'] = "ref_" + crops[0]['outfilebasename']
-            crops[0]['borders_x'] = [minx, maxx]
-            crops[0]['borders_y'] = [miny, maxy]
+            crops[0]['borders_x'] = [left, right]
+            crops[0]['borders_y'] = [bottom, top]
             verification_context.subtask_info['crops'] = crops
             task_definition = BlenderReferenceGenerator \
-=======
-            script_src = generate_blender_crop_file(
-                resolution=(verification_context.subtask_info['res_x'],
-                            verification_context.subtask_info['res_y']),
-                borders_x=(left, right),
-                borders_y=(bottom, top),
-                use_compositing=False,
-                samples=verification_context.subtask_info['samples']
-            )
-            task_definition = BlenderReferenceGenerator\
->>>>>>> 79a85806
                 .generate_computational_task_definition(
-                verification_context.subtask_info)
+                    verification_context.subtask_info)
 
             yield self.schedule_crop_job(verification_context, task_definition,
                                          i)
