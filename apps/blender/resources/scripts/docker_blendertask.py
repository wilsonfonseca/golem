<<<<<<< HEAD
# pylint: disable=import-error
import params  # This module is generated before this script is run

import blender_render as blender


def run_blender_task():

    # Creates dictionary with paths to RESOURCES_DIR, WORK_DIR and OUTPUT_DIR.
    paths = blender.params_to_paths(params)

    # Creates dictionary with rendering parameters
    render_params = blender.params_to_dict(params)

    results_info = blender.render(render_params, paths)

    print(results_info)


run_blender_task()
=======
from __future__ import print_function

import json
import os
import subprocess
import sys
from multiprocessing import cpu_count


BLENDER_COMMAND = "blender"


with open('params.json', 'r') as params_file:
    params = json.load(params_file)


def exec_cmd(cmd):
    pc = subprocess.Popen(cmd)
    return pc.wait()


# pylint: disable=too-many-arguments
def format_blender_render_cmd(outfilebasename, scene_file, script_file,
                              start_task, frames, output_format):
    cmd = [
        "{}".format(BLENDER_COMMAND),
        "-b", "{}".format(scene_file),
        "-y",  # enable scripting by default
        "-P", "{}".format(script_file),
        "-o", "{}/{}_{}".format(params['OUTPUT_DIR'],
                                outfilebasename,
                                start_task),
        "-noaudio",
        "-F", "{}".format(output_format.upper()),
        "-t", "{}".format(cpu_count()),
        "-f", "{}".format(",".join(map(str, frames)))
    ]
    return cmd


# pylint: disable=too-many-arguments
def run_blender_task(outfilebasename, scene_file, script_src, start_task,
                     frames, output_format):
    scene_file = os.path.normpath(scene_file)
    if not os.path.exists(scene_file):
        print("Scene file '{}' does not exist".format(scene_file),
              file=sys.stderr)
        sys.exit(1)

    blender_script_path = "blenderscript.py"
    with open(blender_script_path, "w") as script_file:
        script_file.write(script_src)

    cmd = format_blender_render_cmd(outfilebasename, scene_file,
                                    script_file.name, start_task,
                                    frames, output_format)
    print(cmd, file=sys.stderr)
    exit_code = exec_cmd(cmd)
    if exit_code is not 0:
        sys.exit(exit_code)


run_blender_task(
    params['outfilebasename'],
    params['scene_file'],
    params['script_src'],
    params['start_task'],
    params['frames'],
    params['output_format'],
)
>>>>>>> 7c0f0960
<|MERGE_RESOLUTION|>--- conflicted
+++ resolved
@@ -1,93 +1,18 @@
-<<<<<<< HEAD
-# pylint: disable=import-error
-import params  # This module is generated before this script is run
-
+import json
 import blender_render as blender
-
-
-def run_blender_task():
-
-    # Creates dictionary with paths to RESOURCES_DIR, WORK_DIR and OUTPUT_DIR.
-    paths = blender.params_to_paths(params)
-
-    # Creates dictionary with rendering parameters
-    render_params = blender.params_to_dict(params)
-
-    results_info = blender.render(render_params, paths)
-
-    print(results_info)
-
-
-run_blender_task()
-=======
-from __future__ import print_function
-
-import json
-import os
-import subprocess
-import sys
-from multiprocessing import cpu_count
-
-
-BLENDER_COMMAND = "blender"
 
 
 with open('params.json', 'r') as params_file:
     params = json.load(params_file)
 
 
-def exec_cmd(cmd):
-    pc = subprocess.Popen(cmd)
-    return pc.wait()
+def run_blender_task():
+
+    # Note: params dictionary contains both: rendering parameters and paths mounted by golem.
+    paths = params
+
+    results_info = blender.render(params, paths)
+    print(results_info)
 
 
-# pylint: disable=too-many-arguments
-def format_blender_render_cmd(outfilebasename, scene_file, script_file,
-                              start_task, frames, output_format):
-    cmd = [
-        "{}".format(BLENDER_COMMAND),
-        "-b", "{}".format(scene_file),
-        "-y",  # enable scripting by default
-        "-P", "{}".format(script_file),
-        "-o", "{}/{}_{}".format(params['OUTPUT_DIR'],
-                                outfilebasename,
-                                start_task),
-        "-noaudio",
-        "-F", "{}".format(output_format.upper()),
-        "-t", "{}".format(cpu_count()),
-        "-f", "{}".format(",".join(map(str, frames)))
-    ]
-    return cmd
-
-
-# pylint: disable=too-many-arguments
-def run_blender_task(outfilebasename, scene_file, script_src, start_task,
-                     frames, output_format):
-    scene_file = os.path.normpath(scene_file)
-    if not os.path.exists(scene_file):
-        print("Scene file '{}' does not exist".format(scene_file),
-              file=sys.stderr)
-        sys.exit(1)
-
-    blender_script_path = "blenderscript.py"
-    with open(blender_script_path, "w") as script_file:
-        script_file.write(script_src)
-
-    cmd = format_blender_render_cmd(outfilebasename, scene_file,
-                                    script_file.name, start_task,
-                                    frames, output_format)
-    print(cmd, file=sys.stderr)
-    exit_code = exec_cmd(cmd)
-    if exit_code is not 0:
-        sys.exit(exit_code)
-
-
-run_blender_task(
-    params['outfilebasename'],
-    params['scene_file'],
-    params['script_src'],
-    params['start_task'],
-    params['frames'],
-    params['output_format'],
-)
->>>>>>> 7c0f0960
+run_blender_task()