--- conflicted
+++ resolved
@@ -479,15 +479,12 @@
     @handle_key_error
     def _mark_subtask_failed(self, subtask_id):
         self.subtasks_given[subtask_id]['status'] = SubtaskStatus.failure
-<<<<<<< HEAD
-        # TODODEBUG
-        # self.counting_nodes[self.subtasks_given[
-        #     subtask_id]['node_id']].reject()
-=======
+
         node_id = self.subtasks_given[subtask_id]['node_id']
-        if node_id in self.counting_nodes:
-            self.counting_nodes[node_id].reject()
->>>>>>> 3a65d9e7
+        # TODO debug
+        # if node_id in self.counting_nodes:
+        #     self.counting_nodes[node_id].reject()
+
         self.num_failed_subtasks += 1
 
     def _unpack_task_result(self, trp, output_dir):
