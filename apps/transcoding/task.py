--- conflicted
+++ resolved
@@ -78,13 +78,9 @@
 
     def initialize(self, dir_manager: DirManager):
         super(TranscodingTask, self).initialize(dir_manager)
-<<<<<<< HEAD
 
         logger.debug('Initialization of FFmpegTask')
 
-=======
-        logger.debug('Initialization of ffmpegTask')
->>>>>>> 26ea677d
         task_id = self.task_definition.task_id
         task_output_dir = dir_manager.get_task_output_dir(task_id)
         input_file = self.task_resources[0]
