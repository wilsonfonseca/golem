--- conflicted
+++ resolved
@@ -16,8 +16,6 @@
 )
 import logging
 
-from ethereum.utils import denoms
-
 from golem_messages.message import ComputeTaskDef
 from golem_messages.datastructures.p2p import Node
 
@@ -183,7 +181,7 @@
     REDUNDANCY_FACTOR = 1
     CALLBACKS: Dict[str, Callable] = {}
 
-    REQUESTOR_MARKET_STRATEGY = RequestorWasmMarketStrategy  # type: ignore
+    REQUESTOR_MARKET_STRATEGY = RequestorWasmMarketStrategy
 
 
     def __init__(self, total_tasks: int, task_definition: WasmTaskDefinition,
@@ -502,15 +500,6 @@
         logger.debug("WASM subtask price: %d", sub_price)
         return sub_price
 
-<<<<<<< HEAD
-    @property
-    def subtask_price(self) -> int:
-        sub_price: int = self.task_definition.budget // self.get_total_tasks()
-        logger.info("WASM subtask price: %d", sub_price)
-        return sub_price
-
-=======
->>>>>>> 9e001fee
     def _load_requestor_perf(self):
         try:
             perf = golem.model.Performance.get(
